#!/usr/bin/env python
"""Prepare a local dataset using Whisper transcription.

This script uses the functions from ``tools/Whisper/run.py`` to transcribe an audio
file and segment it. The resulting ``.wav`` and ``.txt`` pairs are then
converted into a ``datasets`` Dataset and saved to disk (and as a ``.parquet``
file) so that it can be loaded with ``load_from_disk`` or other tools.
"""
import os
import sys
from pathlib import Path
from datasets import Audio, Dataset

# Make sure the repository root is on the Python path so ``tools`` can be found
repo_root = Path(__file__).resolve().parent.parent
if str(repo_root) not in sys.path:
    sys.path.insert(0, str(repo_root))

# Import helper functions from the Whisper package
from tools.Whisper import run as whisper_run
from tools.Whisper.upload import load_dataset_from_folder


def prepare_dataset(audio_path: str, output_dir: str) -> None:
    """Transcribe ``audio_path`` and save the dataset under ``output_dir``.

<<<<<<< HEAD
    Audio is segmented into fragments around 20 seconds long (typically
    between 15 and 25 seconds) without cutting words so that each clip matches
    its transcript exactly.
=======
    Audio is segmented into fragments of roughly 20 seconds without cutting
    words so that each clip matches its transcript exactly.
>>>>>>> cd155bbb
    """
    audio_path = Path(audio_path).resolve()
    base = audio_path.stem
    temp_out = Path("whisperx_out")
    segment_out = Path("segments") / base

    # Run WhisperX transcription and segmentation
    json_path = whisper_run.run_whisperx(audio_path, temp_out)

<<<<<<< HEAD
    # Always split into 15–25 second fragments without cutting words
=======
    # Always split into ~20-second fragments without cutting words
>>>>>>> cd155bbb
    whisper_run.segment_audio(audio_path, json_path, segment_out)

    # Build Dataset and store it on disk
    dataset = load_dataset_from_folder(segment_out)
    dataset = dataset.cast_column("audio", Audio())
    output_dir = Path(output_dir)
    output_dir.mkdir(parents=True, exist_ok=True)
    dataset.save_to_disk(output_dir)

    # Build a DataFrame with the raw audio bytes so the Parquet file is
    # completely self‑contained (otherwise only the file paths are stored).
    import pandas as pd

    rows = []
    for item in dataset:
        audio_path = item["audio"]["path"]
        sr = item["audio"]["sampling_rate"]
        with open(audio_path, "rb") as f:
            audio_bytes = f.read()
        rows.append({"audio": audio_bytes, "sampling_rate": sr, "text": item["text"]})

    df = pd.DataFrame(rows)

    # Also store the dataset in Parquet format for easy sharing
    parquet_path = output_dir / "dataset.parquet"
    df.to_parquet(parquet_path)

    print(f"Dataset saved under {output_dir.resolve()}")
    print(f"Parquet file written to {parquet_path.resolve()}")


def main():
    import argparse

    parser = argparse.ArgumentParser(description="Transcribe audio and save as dataset")
    parser.add_argument("audio", help="Path to audio file (.mp3 or .wav)")
    parser.add_argument("output", help="Directory to save the dataset")
    args = parser.parse_args()

    prepare_dataset(args.audio, args.output)


if __name__ == "__main__":
    main()<|MERGE_RESOLUTION|>--- conflicted
+++ resolved
@@ -24,14 +24,10 @@
 def prepare_dataset(audio_path: str, output_dir: str) -> None:
     """Transcribe ``audio_path`` and save the dataset under ``output_dir``.
 
-<<<<<<< HEAD
+
     Audio is segmented into fragments around 20 seconds long (typically
     between 15 and 25 seconds) without cutting words so that each clip matches
     its transcript exactly.
-=======
-    Audio is segmented into fragments of roughly 20 seconds without cutting
-    words so that each clip matches its transcript exactly.
->>>>>>> cd155bbb
     """
     audio_path = Path(audio_path).resolve()
     base = audio_path.stem
@@ -41,11 +37,7 @@
     # Run WhisperX transcription and segmentation
     json_path = whisper_run.run_whisperx(audio_path, temp_out)
 
-<<<<<<< HEAD
     # Always split into 15–25 second fragments without cutting words
-=======
-    # Always split into ~20-second fragments without cutting words
->>>>>>> cd155bbb
     whisper_run.segment_audio(audio_path, json_path, segment_out)
 
     # Build Dataset and store it on disk
