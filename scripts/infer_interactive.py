--- conflicted
+++ resolved
@@ -71,12 +71,9 @@
     snac_model = SNAC.from_pretrained('hubertsiuzdak/snac_24khz', cache_dir=CACHE_DIR)
     snac_model = snac_model.to('cpu')
 
-<<<<<<< HEAD
     script_dir = os.path.dirname(__file__)
     prompt_root = os.path.join(script_dir, "..", "prompt_list")
-=======
-    prompt_root = "prompt_list"
->>>>>>> ea7de2c9
+
     prompt_files = []
     if os.path.isdir(prompt_root):
         prompt_files = [f for f in os.listdir(prompt_root) if f.endswith(".json")]
