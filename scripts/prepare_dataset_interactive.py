--- conflicted
+++ resolved
@@ -12,11 +12,7 @@
 from prepare_dataset import prepare_dataset
 
 
-<<<<<<< HEAD
 def main(max_tokens: int = 50, min_duration: float | None = None) -> None:
-=======
-def main(max_tokens: int = 50) -> None:
->>>>>>> 7b557cc7
     repo_root = Path(__file__).resolve().parent.parent
     audio_dir = repo_root / "source_audio"
     dataset_root = repo_root / "datasets"
@@ -44,29 +40,22 @@
     if not indices:
         indices = [1]
 
-<<<<<<< HEAD
     if min_duration is not None:
         print(f"\nUsing minimum {min_duration} seconds per segment\n")
     else:
         print(f"\nUsing {max_tokens} tokens per segment\n")
-=======
-    print(f"\nUsing {max_tokens} tokens per segment\n")
->>>>>>> 7b557cc7
 
     for idx in indices:
         selected = audio_files[idx - 1]
         audio_path = audio_dir / selected
         output_dir = dataset_root / Path(selected).stem
-<<<<<<< HEAD
         prepare_dataset(
             str(audio_path),
             str(output_dir),
             max_tokens=max_tokens,
             min_duration=min_duration,
         )
-=======
-        prepare_dataset(str(audio_path), str(output_dir), max_tokens=max_tokens)
->>>>>>> 7b557cc7
+        
         print(f"Dataset directory: {output_dir.resolve()}")
         print(f"Parquet file: {(output_dir / 'dataset.parquet').resolve()}")
 
@@ -83,7 +72,6 @@
         default=50,
         help="Maximum tokens per audio segment",
     )
-<<<<<<< HEAD
     parser.add_argument(
         "--min_duration",
         type=float,
@@ -91,9 +79,4 @@
     )
     args = parser.parse_args()
 
-    main(max_tokens=args.max_tokens, min_duration=args.min_duration)
-=======
-    args = parser.parse_args()
-
-    main(max_tokens=args.max_tokens)
->>>>>>> 7b557cc7
+    main(max_tokens=args.max_tokens, min_duration=args.min_duration)