--- conflicted
+++ resolved
@@ -16,14 +16,10 @@
     split_prompt_by_sentences as _split_prompt_by_sentences,
     print_segment_log as _print_segment_log,
 )
-<<<<<<< HEAD
 from orpheusx.utils.longform import (
     generate_segments_parallel,
     generate_long_form_speech_async,
 )
-=======
-from orpheusx.utils.longform import generate_segments_parallel
->>>>>>> 1f098a64
 
 # Root of repository to load helper modules when run from ``scripts`` directory
 import sys
@@ -252,7 +248,6 @@
             torch.cuda.empty_cache()
             gc.collect()
         else:
-<<<<<<< HEAD
             single = tokenizer(text, return_tensors='pt').input_ids.squeeze(0)
             start_time = time.perf_counter()
             final_audio = asyncio.run(
@@ -262,18 +257,6 @@
                     snac_model,
                     max_new_tokens=args.max_tokens,
                     batch_size=args.batch_size if args.parallel else 1,
-=======
-            segments = [tokenizer(text, return_tensors='pt').input_ids.squeeze(0)]
-        start_time = time.perf_counter()
-        if args.parallel:
-            final_audio = asyncio.run(
-                generate_segments_parallel(
-                    segments,
-                    model,
-                    snac_model,
-                    max_new_tokens=args.max_tokens,
-                    batch_size=args.batch_size,
->>>>>>> 1f098a64
                     fade_ms=args.fade_ms,
                 )
             )
