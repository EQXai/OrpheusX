--- conflicted
+++ resolved
@@ -38,12 +38,9 @@
         "<laugh>, <chuckle>, <sigh>, <cough>, <sniffle>, <groan>, <yawn>, <gasp>"
     )
 
-<<<<<<< HEAD
     script_dir = os.path.dirname(__file__)
     prompt_root = os.path.join(script_dir, "..", "prompt_list")
-=======
-    prompt_root = "prompt_list"
->>>>>>> ea7de2c9
+
     prompt_files = []
     if os.path.isdir(prompt_root):
         prompt_files = [f for f in os.listdir(prompt_root) if f.endswith(".json")]
