# -*- coding: utf-8 -*-
"""Simple Gradio interface for OrpheusX workflows.

This script exposes dataset preparation, model training and inference
through a web UI. It reuses the existing command line utilities without
modifying them.
"""
from __future__ import annotations

import os
import sys
import signal
from pathlib import Path
import json
import re
import base64
import typing
import unsloth  # must be imported before transformers
from transformers import AutoTokenizer
import gradio as gr
import gc
import time
from tools.logger_utils import get_logger

# Helper for audio concatenation with crossfade
from audio_utils import concat_with_fade

# The prepare_dataset helper can be imported safely
from scripts.prepare_dataset import prepare_dataset

REPO_ROOT = Path(__file__).resolve().parent
DATASETS_DIR = REPO_ROOT / "datasets"
# Match the CLI scripts which store LoRAs under ``lora_models``
LORA_DIR = REPO_ROOT / "lora_models"
PROMPT_LIST_DIR = REPO_ROOT / "prompt_list"
SOURCE_AUDIO_DIR = REPO_ROOT / "source_audio"
MAX_PROMPTS = 5

logger = get_logger("gradio_app")
STOP_FLAG = False


def stop_current() -> str:
    """Signal long-running tasks to stop."""
    global STOP_FLAG
    STOP_FLAG = True
    return "Stop signal sent"


def exit_app() -> None:
    """Terminate the Gradio process."""
    os._exit(0)


def list_datasets() -> list[str]:
    if not DATASETS_DIR.is_dir():
        return []
    return sorted([d.name for d in DATASETS_DIR.iterdir() if d.is_dir()])


def list_loras() -> list[str]:
    if not LORA_DIR.is_dir():
        return []
    return sorted([d.name for d in LORA_DIR.iterdir() if d.is_dir()])


def list_prompt_files() -> list[str]:
    if not PROMPT_LIST_DIR.is_dir():
        return []
    return sorted([f.name for f in PROMPT_LIST_DIR.glob("*.json")])


def load_prompts(file_name: str) -> list[str]:
    """Return prompts from a JSON file under ``PROMPT_LIST_DIR``."""
    path = PROMPT_LIST_DIR / file_name
    try:
        with open(path, "r", encoding="utf-8") as f:
            data = json.load(f)
    except Exception:
        logger.exception("Failed to load prompts from %s", path)
        return []
    if not isinstance(data, list):
        return []
    return [str(p) for p in data if isinstance(p, str)]


def list_source_audio() -> list[str]:
    if not SOURCE_AUDIO_DIR.is_dir():
        return []
    return sorted(
        [f.name for f in SOURCE_AUDIO_DIR.iterdir() if f.suffix.lower() in (".wav", ".mp3")]
    )


def prepare_datasets_ui(
    upload_file: str,
    name: str,
    existing: list[str] | None,
    min_tokens: int = 0,
    max_tokens: int | None = None,
) -> str:
    """Prepare one or more datasets from uploaded or existing audio files."""
    global STOP_FLAG
    tasks: list[tuple[str, str]] = []
    if upload_file:
        if not name:
            return "Please provide a dataset name for the uploaded audio."
        tasks.append((upload_file, name))
    for fname in existing or []:
        audio_path = SOURCE_AUDIO_DIR / fname
        tasks.append((str(audio_path), Path(fname).stem))
    if not tasks:
        return "No audio selected."

    msgs = []
    logger.info("Preparing %d dataset(s)", len(tasks))
    total = len(tasks)
    progress = gr.Progress()
    for idx, (audio_path, ds_name) in enumerate(tasks, start=1):
        if STOP_FLAG:
            STOP_FLAG = False
            return "Stopped"
        start = time.perf_counter()
        progress((idx - 1) / total, desc=f"Preparing {ds_name}...")
        out_dir = DATASETS_DIR / ds_name
        out_dir.parent.mkdir(parents=True, exist_ok=True)
        try:
            prepare_dataset(
                audio_path,
                str(out_dir),
                min_tokens=min_tokens,
                max_tokens=max_tokens,
            )
            msgs.append(f"{ds_name}: success")
            elapsed = time.perf_counter() - start
            logger.info("%s prepared in %.2fs", ds_name, elapsed)
        except Exception as e:  # pragma: no cover - best effort
            elapsed = time.perf_counter() - start
            logger.exception("Error preparing %s after %.2fs", ds_name, elapsed)
            msgs.append(f"{ds_name}: failed ({e})")
        progress(idx / total)
    return "\n".join(msgs)


# ---- Training ----
# Copy of train_dataset() from scripts/train_interactive.py with minimal changes
from datasets import load_dataset, load_from_disk
from unsloth import FastLanguageModel, is_bfloat16_supported
import torchaudio.transforms as T
from snac import SNAC
import torch
from transformers import TrainingArguments, Trainer

MODEL_NAME = os.environ.get("MODEL_NAME", "unsloth/orpheus-3b-0.1-ft")
CACHE_DIR = REPO_ROOT / "models"


def train_lora_single(
    dataset_source: str,
    lora_name: str,
    is_local: bool,
    batch_size: int = 1,
    grad_steps: int = 4,
    warm_steps: int = 5,
    max_steps: int = 60,
    epochs: int = 1,
    lr: float = 2e-4,
    log_steps: int = 1,
    weight_decay: float = 0.01,
    optim: str = "adamw_8bit",
    scheduler: str = "linear",
) -> str:
    """Train a single LoRA on a dataset."""
    logger.info("Training LoRA %s from %s", lora_name, dataset_source)
    start_time = time.perf_counter()
    if is_local:
        dataset = load_from_disk(dataset_source)
    else:
        dataset = load_dataset(dataset_source, split="train", cache_dir=str(DATASETS_DIR))

    model, tokenizer = FastLanguageModel.from_pretrained(
        model_name=MODEL_NAME,
        max_seq_length=2048,
        dtype=None,
        load_in_4bit=False,
        cache_dir=str(CACHE_DIR),
    )

    model = FastLanguageModel.get_peft_model(
        model,
        r=64,
        target_modules=["q_proj", "k_proj", "v_proj", "o_proj", "gate_proj", "up_proj", "down_proj"],
        lora_alpha=64,
        lora_dropout=0,
        bias="none",
        use_gradient_checkpointing="unsloth",
        random_state=3407,
        use_rslora=False,
        loftq_config=None,
    )

    save_dir = LORA_DIR / lora_name.replace("/", "_") / "lora_model"
    save_dir.mkdir(parents=True, exist_ok=True)

    ds_sample_rate = dataset[0]["audio"]["sampling_rate"]
    snac_model = SNAC.from_pretrained("hubertsiuzdak/snac_24khz", cache_dir=str(CACHE_DIR))
    snac_model = snac_model.to("cuda")

    import locale
    locale.getpreferredencoding = lambda: "UTF-8"

    def tokenise_audio(waveform):
        waveform = torch.from_numpy(waveform).unsqueeze(0)
        waveform = waveform.to(dtype=torch.float32)
        resample_transform = T.Resample(orig_freq=ds_sample_rate, new_freq=24000)
        waveform = resample_transform(waveform)
        waveform = waveform.unsqueeze(0).to("cuda")
        with torch.inference_mode():
            codes = snac_model.encode(waveform)
        all_codes = []
        for i in range(codes[0].shape[1]):
            all_codes.append(codes[0][0][i].item() + 128266)
            all_codes.append(codes[1][0][2 * i].item() + 128266 + 4096)
            all_codes.append(codes[2][0][4 * i].item() + 128266 + (2 * 4096))
            all_codes.append(codes[2][0][(4 * i) + 1].item() + 128266 + (3 * 4096))
            all_codes.append(codes[1][0][(2 * i) + 1].item() + 128266 + (4 * 4096))
            all_codes.append(codes[2][0][(4 * i) + 2].item() + 128266 + (5 * 4096))
            all_codes.append(codes[2][0][(4 * i) + 3].item() + 128266 + (6 * 4096))
        return all_codes

    def add_codes(example):
        codes_list = None
        try:
            answer_audio = example.get("audio")
            if answer_audio and "array" in answer_audio:
                audio_array = answer_audio["array"]
                codes_list = tokenise_audio(audio_array)
        except Exception as e:
            print(f"Skipping row due to error: {e}")
        example["codes_list"] = codes_list
        return example

    dataset = dataset.map(add_codes, remove_columns=["audio"])

    TOKENISER_LENGTH = 128256
    start_of_text = 128000
    end_of_text = 128009
    start_of_speech = TOKENISER_LENGTH + 1
    end_of_speech = TOKENISER_LENGTH + 2
    start_of_human = TOKENISER_LENGTH + 3
    end_of_human = TOKENISER_LENGTH + 4
    start_of_ai = TOKENISER_LENGTH + 5
    end_of_ai = TOKENISER_LENGTH + 6

    dataset = dataset.filter(lambda x: x["codes_list"] is not None)
    dataset = dataset.filter(lambda x: len(x["codes_list"]) > 0)

    def remove_duplicate_frames(example):
        vals = example["codes_list"]
        if len(vals) % 7 != 0:
            raise ValueError("Input list length must be divisible by 7")
        result = vals[:7]
        for i in range(7, len(vals), 7):
            current_first = vals[i]
            previous_first = result[-7]
            if current_first != previous_first:
                result.extend(vals[i:i + 7])
        example["codes_list"] = result
        return example

    dataset = dataset.map(remove_duplicate_frames)

    def create_input_ids(example):
        text_prompt = f"{example.get('source', '')}: {example['text']}" if 'source' in example else example['text']
        text_ids = tokenizer.encode(text_prompt, add_special_tokens=True)
        text_ids.append(end_of_text)
        example['text_tokens'] = text_ids
        input_ids = (
            [start_of_human]
            + example['text_tokens']
            + [end_of_human]
            + [start_of_ai]
            + [start_of_speech]
            + example['codes_list']
            + [end_of_speech]
            + [end_of_ai]
        )
        example['input_ids'] = input_ids
        example['labels'] = input_ids
        example['attention_mask'] = [1] * len(input_ids)
        return example

    dataset = dataset.map(create_input_ids, remove_columns=['text', 'codes_list'])

    before_len = len(dataset)
    dataset = dataset.filter(lambda x: len(x['input_ids']) <= 2048)
    skipped = before_len - len(dataset)
    if skipped:
        print(f"Skipped {skipped} sample(s) exceeding 2048 tokens.")

    columns_to_keep = ['input_ids', 'labels', 'attention_mask']
    columns_to_remove = [col for col in dataset.column_names if col not in columns_to_keep]
    dataset = dataset.remove_columns(columns_to_remove)

    trainer = Trainer(
        model=model,
        train_dataset=dataset,
        args=TrainingArguments(
            per_device_train_batch_size=batch_size,
            gradient_accumulation_steps=grad_steps,
            warmup_steps=warm_steps,
            max_steps=max_steps,
            num_train_epochs=epochs,
            learning_rate=lr,
            fp16=not is_bfloat16_supported(),
            bf16=is_bfloat16_supported(),
            logging_steps=log_steps,
            optim=optim,
            weight_decay=weight_decay,
            lr_scheduler_type=scheduler,
            seed=3407,
            output_dir="outputs",
            report_to="none",
        ),
    )

    trainer.train()

    model.save_pretrained(save_dir)
    tokenizer.save_pretrained(save_dir)
    elapsed = time.perf_counter() - start_time
    logger.info("LoRA %s trained in %.2fs", lora_name, elapsed)
    return f"LoRA saved under {save_dir.resolve()}"


def train_loras(
    hf_links: str,
    local_datasets: list[str],
    batch_size: int,
    grad_steps: int,
    warm_steps: int,
    max_steps: int,
    epochs: int,
    lr: float,
    log_steps: int,
    weight_decay: float,
    optim: str,
    scheduler: str,
) -> str:
    """Train one or more LoRAs based on the provided sources."""
    global STOP_FLAG
    dataset_info: list[tuple[str, str, bool]] = []
    links = [l.strip() for l in hf_links.splitlines() if l.strip()]
    for link in links:
        name = link.split("/")[-1]
        dataset_info.append((link, name, False))
    for ds in local_datasets:
        dataset_info.append((str(DATASETS_DIR / ds), ds, True))
    if not dataset_info:
        return "No datasets selected."
    msgs = []
    total = len(dataset_info)
    logger.info("Training %d LoRA(s)", total)
    progress = gr.Progress()
    for idx, (src, name, is_local) in enumerate(dataset_info, start=1):
        if STOP_FLAG:
            STOP_FLAG = False
            return "Stopped"
        progress((idx - 1) / total, desc=f"Training {name}...")
        start = time.perf_counter()
        try:
            msg = train_lora_single(
                src,
                name,
                is_local,
                batch_size,
                grad_steps,
                warm_steps,
                max_steps,
                epochs,
                lr,
                log_steps,
                weight_decay,
                optim,
                scheduler,
            )
            msgs.append(f"{name}: success")
            elapsed = time.perf_counter() - start
            logger.info("%s trained in %.2fs", name, elapsed)
        except Exception as e:  # pragma: no cover - best effort
            elapsed = time.perf_counter() - start
            logger.exception("Training failed for %s after %.2fs", name, elapsed)
            msgs.append(f"{name}: failed ({e})")
    progress(1)
    return "\n".join(msgs)

# ---- Inference ----
from peft import PeftModel

# Cache for loaded models to avoid reloading on every prompt
_LOADED_MODEL_NAME: str | None = None
_LOADED_LORA_PATH: str | None = None
_LOADED_MODEL = None
_LOADED_TOKENIZER = None
_SNAC_MODEL = None
_PIPELINE_TOKENIZER = None


def load_model(base_model: str, lora_path: str | None):
    """Load a model/Lora pair reusing any already loaded model."""
    global _LOADED_MODEL_NAME, _LOADED_LORA_PATH, _LOADED_MODEL, _LOADED_TOKENIZER
    if (
        _LOADED_MODEL is not None
        and _LOADED_MODEL_NAME == base_model
        and _LOADED_LORA_PATH == lora_path
    ):
        return _LOADED_MODEL, _LOADED_TOKENIZER

    if _LOADED_MODEL is not None:
        del _LOADED_MODEL
        torch.cuda.empty_cache()

    model, tokenizer = FastLanguageModel.from_pretrained(
        model_name=base_model,
        max_seq_length=2048,
        dtype=None,
        load_in_4bit=False,
        cache_dir=str(CACHE_DIR),
    )
    if lora_path and os.path.isdir(lora_path):
        model = PeftModel.from_pretrained(model, lora_path)
    FastLanguageModel.for_inference(model)

    _LOADED_MODEL_NAME = base_model
    _LOADED_LORA_PATH = lora_path
    _LOADED_MODEL = model
    _LOADED_TOKENIZER = tokenizer
    return model, tokenizer


def get_output_path(lora_name: str, ext: str = ".wav") -> Path:
    base_dir = REPO_ROOT / "audio_output" / lora_name
    base_dir.mkdir(parents=True, exist_ok=True)
    idx = 1
    while True:
        path = base_dir / f"{lora_name}_{idx}{ext}"
        if not path.exists():
            return path
        idx += 1


def get_snac_model():
    """Load SNAC model once and cache it."""
    global _SNAC_MODEL
    if _SNAC_MODEL is None:
        _SNAC_MODEL = SNAC.from_pretrained("hubertsiuzdak/snac_24khz", cache_dir=str(CACHE_DIR))
        _SNAC_MODEL = _SNAC_MODEL.to("cpu")
    return _SNAC_MODEL


def get_pipeline_tokenizer():
    """Return a cached tokenizer for length checks."""
    global _PIPELINE_TOKENIZER
    if _PIPELINE_TOKENIZER is None:
        _PIPELINE_TOKENIZER = AutoTokenizer.from_pretrained(
            MODEL_NAME,
            cache_dir=str(CACHE_DIR),
        )
    return _PIPELINE_TOKENIZER


def _merge_short_segments(
    texts: list[str],
    tokens: list[torch.Tensor],
    min_tokens: int,
) -> tuple[list[str], list[torch.Tensor]]:
    """Merge segments shorter than ``min_tokens`` with the previous one."""
    if min_tokens <= 0:
        return texts, tokens
    merged_texts: list[str] = []
    merged_tokens: list[torch.Tensor] = []
    for t_text, t_tokens in zip(texts, tokens):
        if merged_tokens and t_tokens.numel() < min_tokens:
            merged_texts[-1] = merged_texts[-1] + " " + t_text
            merged_tokens[-1] = torch.cat([merged_tokens[-1], t_tokens])
        else:
            merged_texts.append(t_text)
            merged_tokens.append(t_tokens)
    return merged_texts, merged_tokens


def split_prompt_by_tokens(
    text: str,
    tokenizer,
    max_tokens: int = 50,
    min_tokens: int = 0,
    return_text: bool = False,
) -> list[torch.Tensor] | tuple[list[str], list[torch.Tensor]]:
    """Split text into token chunks without cutting words."""
    words = text.split()
    segments: list[str] = []
    current: list[str] = []
    token_len = 0
    for w in words:
        n_tokens = len(tokenizer(w, add_special_tokens=False).input_ids)
        if token_len + n_tokens > max_tokens and current:
            segments.append(" ".join(current))
            current = [w]
            token_len = n_tokens
        else:
            current.append(w)
            token_len += n_tokens
    if current:
        segments.append(" ".join(current))
    token_segments = [tokenizer(s, return_tensors="pt").input_ids.squeeze(0) for s in segments]
    segments, token_segments = _merge_short_segments(segments, token_segments, min_tokens)
    return (segments, token_segments) if return_text else token_segments


def print_segment_log(prompt: str, segments: list[str]) -> None:
    """Print segment boundaries for a prompt."""
    logger.info("Segmentation log:")
    offset = 0
    for idx, seg in enumerate(segments, 1):
        start = prompt.find(seg, offset)
        end = start + len(seg)
        logger.info("%d: chars %d-%d: %s", idx, start, end, seg)
        offset = end


def split_prompt_full(
    text: str,
    tokenizer,
    chars: list[str] | None = None,
    return_text: bool = False,
) -> list[torch.Tensor] | tuple[list[str], list[torch.Tensor]]:
    """Split ``text`` at selected punctuation marks ignoring token limits."""
    if not chars:
        chars = [",", ".", "?", "!"]
    char_class = "".join(re.escape(c) for c in chars)
    pattern = rf"[^{char_class}]+(?:[{char_class}]+|$)"
    segments = [p.strip() for p in re.findall(pattern, text.strip()) if p.strip()]
    token_segments = [tokenizer(s, return_tensors="pt").input_ids.squeeze(0) for s in segments]
    return (segments, token_segments) if return_text else token_segments


def split_prompt_by_sentences(
    text: str,
    tokenizer,
    chars: list[str] | None = None,
    max_tokens: int = 50,
    min_tokens: int = 0,
    return_text: bool = False,
) -> list[torch.Tensor] | tuple[list[str], list[torch.Tensor]]:
    """Split text into sentence groups within a token range."""
    if not chars:
        chars = [",", ".", "?", "!"]
    char_class = "".join(re.escape(c) for c in chars)
    pattern = rf"(?<=[{char_class}])\s+"
    raw_parts = [s.strip() for s in re.split(pattern, text.strip()) if s.strip()]
    sentences: list[str] = []
    for part in raw_parts:
        if sentences:
            prev = sentences[-1]
            if prev.endswith(",") and (part.endswith(",") or len(part.split()) < 3):
                sentences[-1] = prev + " " + part
                continue
        sentences.append(part)
    segments: list[str] = []
    current: list[str] = []
    for sent in sentences:
        candidate = " ".join(current + [sent])
        token_len = len(tokenizer(candidate, add_special_tokens=False).input_ids)
        if token_len > max_tokens and current:
            segments.append(" ".join(current))
            current = [sent]
        else:
            current.append(sent)
    if current:
        segments.append(" ".join(current))
    token_segments = [tokenizer(s, return_tensors="pt").input_ids.squeeze(0) for s in segments]
    segments, token_segments = _merge_short_segments(segments, token_segments, min_tokens)
    return (segments, token_segments) if return_text else token_segments


def generate_audio_segment(
    tokens: torch.Tensor,
    model,
    snac_model,
    max_new_tokens: int = 1200,
) -> torch.Tensor:
    logger.info("Generating segment with %d tokens", tokens.numel())
    t0 = time.perf_counter()
    start_token = torch.tensor([[128259]], dtype=torch.int64)
    end_tokens = torch.tensor([[128009, 128260]], dtype=torch.int64)
    modified_input = torch.cat([start_token, tokens.unsqueeze(0), end_tokens], dim=1)
    attention_mask = torch.ones_like(modified_input)
    input_ids_cuda = modified_input.to("cuda")
    attn_cuda = attention_mask.to("cuda")
    generated = model.generate(
        input_ids=input_ids_cuda,
        attention_mask=attn_cuda,
        max_new_tokens=max_new_tokens,
        do_sample=True,
        temperature=0.6,
        top_p=0.95,
        repetition_penalty=1.1,
        num_return_sequences=1,
        eos_token_id=128258,
        use_cache=True,
    )
    logger.info("Model.generate finished in %.2fs", time.perf_counter() - t0)
    token_to_find = 128257
    token_to_remove = 128258
    token_indices = (generated == token_to_find).nonzero(as_tuple=True)
    if len(token_indices[1]) > 0:
        last_occurrence_idx = token_indices[1][-1].item()
        cropped_tensor = generated[:, last_occurrence_idx + 1 :]
    else:
        cropped_tensor = generated
    processed_rows = []
    for row in cropped_tensor:
        masked_row = row[row != token_to_remove]
        processed_rows.append(masked_row)
    code_lists = []
    for row in processed_rows:
        row_length = row.size(0)
        new_length = (row_length // 7) * 7
        trimmed_row = row[:new_length]
        trimmed_row = [t - 128266 for t in trimmed_row]
        code_lists.append(trimmed_row)

    def redistribute_codes(code_list):
        layer_1, layer_2, layer_3 = [], [], []
        for i in range((len(code_list) + 1) // 7):
            layer_1.append(code_list[7 * i])
            layer_2.append(code_list[7 * i + 1] - 4096)
            layer_3.append(code_list[7 * i + 2] - (2 * 4096))
            layer_3.append(code_list[7 * i + 3] - (3 * 4096))
            layer_2.append(code_list[7 * i + 4] - (4 * 4096))
            layer_3.append(code_list[7 * i + 5] - (5 * 4096))
            layer_3.append(code_list[7 * i + 6] - (6 * 4096))
        codes = [
            torch.tensor(layer_1).unsqueeze(0),
            torch.tensor(layer_2).unsqueeze(0),
            torch.tensor(layer_3).unsqueeze(0),
        ]
        audio_hat = snac_model.decode(codes)
        return audio_hat

    samples = [redistribute_codes(c) for c in code_lists]
    return samples[0].squeeze(0)


def generate_audio(
    text: str,
    lora_name: str | None,
    temperature: float = 0.6,
    top_p: float = 0.95,
    repetition_penalty: float = 1.1,
    max_new_tokens: int = 1200,
    segment: bool = False,
    segment_by: str = "tokens",
    seg_chars: list[str] | None = None,
    seg_min_tokens: int = 0,
    seg_max_tokens: int = 50,
    seg_gap: float = 0.0,
    fade_ms: int = 60,
) -> str:
    model_name = MODEL_NAME
    lora_path = None
    if lora_name:
        lora_path = LORA_DIR / lora_name / "lora_model"
    model, tokenizer = load_model(model_name, str(lora_path) if lora_path else None)

    snac_model = get_snac_model()

    token_count = len(tokenizer(text, add_special_tokens=False).input_ids)
    logger.info("Generating audio (%d tokens) using %s", token_count, lora_name or "base_model")
    start_time = time.perf_counter()
    if segment:
        if segment_by == "sentence":
            seg_text, segments = split_prompt_by_sentences(
                text,
                tokenizer,
                chars=seg_chars,
                max_tokens=seg_max_tokens,
                min_tokens=seg_min_tokens,
                return_text=True,
            )
        elif segment_by == "full_segment":
            seg_text, segments = split_prompt_full(
                text,
                tokenizer,
                chars=seg_chars,
                return_text=True,
            )
        else:
            seg_text, segments = split_prompt_by_tokens(
                text,
                tokenizer,
                max_tokens=seg_max_tokens,
                min_tokens=seg_min_tokens,
                return_text=True,
            )
        print_segment_log(text, seg_text)
        for i, seg in enumerate(segments, 1):
            logger.info("Segment %d tokens: %d", i, seg.numel())
    else:
        single = tokenizer(text, return_tensors='pt').input_ids.squeeze(0)
        logger.info("Single segment tokens: %d", single.numel())
        segments = [single]
    final_audio = None
    for s in segments:
        part = generate_audio_segment(
            s, model, snac_model, max_new_tokens=max_new_tokens
        )
        if final_audio is None:
            final_audio = part
        else:
            final_audio = concat_with_fade(
                [final_audio, part], sample_rate=24000, fade_ms=fade_ms, gap_ms=int(seg_gap * 1000)
            )
        torch.cuda.empty_cache()
        gc.collect()
    if final_audio is None:
        return ""
    elapsed = time.perf_counter() - start_time
    duration = final_audio.shape[-1] / 24000
    rate = elapsed / duration if duration else 0.0
    logger.info("Inference time: %.2fs (%.2fs per generated second)", elapsed, rate)
    lora_name = lora_name or "base_model"
    path = get_output_path(lora_name)
    import torchaudio
    torchaudio.save(
        str(path),
        final_audio.detach().cpu(),
        24000,
        encoding="PCM_S",
        bits_per_sample=16,
    )
    torch.cuda.empty_cache()
    gc.collect()
    logger.info("Saved audio to %s", path)
    return str(path)


def generate_batch(
    prompts: list[str],
    loras: list[str],
    temperature: float,
    top_p: float,
    repetition_penalty: float,
    max_new_tokens: int,
    segment: bool,
    segment_by: str,
    seg_chars: list[str] | None,
    seg_min_tokens: int,
    seg_max_tokens: int,
    seg_gap: float = 0.0,
    fade_ms: int = 60,
) -> tuple[str, str]:
    """Generate audio for multiple prompts/LORAs."""
    global STOP_FLAG
    if not prompts:
        return "", ""
    loras = loras or [None]
    results: list[tuple[str, str]] = []
    last_path = ""
    total = len(prompts) * len(loras)
    step = 0
    progress = gr.Progress()
    for lora in loras:
        for text in prompts:
            if STOP_FLAG:
                STOP_FLAG = False
                return "", ""
            progress(step / total, desc=f"Generating {lora or 'base'}...")
            logger.info("Generating prompt '%s' with lora '%s'", text, lora or 'base_model')
            path = generate_audio(
                text,
                None if lora == "<base>" else lora,
                temperature,
                top_p,
                repetition_penalty,
                max_new_tokens,
                segment,
                segment_by,
                seg_chars,
                seg_min_tokens,
                seg_max_tokens,
                seg_gap,
                fade_ms,
            )
            torch.cuda.empty_cache()
            gc.collect()
            caption = f"{lora or 'base'}: {text}"[:60]
            results.append((path, caption))
            last_path = path
            step += 1
    progress(1)
    html_items = []
    for path, caption in results:
        try:
            with open(path, "rb") as f:
                b64 = base64.b64encode(f.read()).decode("ascii")
            src = f"data:audio/wav;base64,{b64}"
        except Exception:
            logger.exception("Failed to read %s", path)
            src = ""
        html_items.append(
            f"<div style='margin-bottom:1em'>"
            f"<p>{caption}</p>"
            f"<audio controls src='{src}'></audio>"
            f"</div>"
        )
    return "\n".join(html_items), last_path


<<<<<<< HEAD

def dataset_status(name: str) -> str:
    """Return model status message for a dataset."""
    ds_name = Path(name).stem
    lora_path = LORA_DIR / ds_name / "lora_model"
    if lora_path.is_dir():
        return "Model already created"
    return "Model not created"


def dataset_status_multi(names: list[str]) -> str:
    """Return status for multiple datasets."""
    msgs: list[str] = []
    for name in names:
        ds_name = Path(name).stem
        lora_path = LORA_DIR / ds_name / "lora_model"
        if lora_path.is_dir():
            status = "Model already created"
        else:
            status = "Model not created"
        msgs.append(f"{ds_name}: {status}")
    return "<br>".join(msgs)
=======
>>>>>>> 95d560c8



def run_full_pipeline(dataset_file: str, prompt: str, fade_ms: int = 60) -> tuple[str, str]:
    """Prepare dataset, train LoRA and run inference."""
    global STOP_FLAG
    if not dataset_file:
        return "No dataset selected", ""
    if not prompt:
        return "Prompt is empty", ""
    ds_name = Path(dataset_file).stem
    audio_path = SOURCE_AUDIO_DIR / dataset_file
    dataset_dir = DATASETS_DIR / ds_name
    lora_dir = LORA_DIR / ds_name / "lora_model"
    progress = gr.Progress()
    msgs = []
    if STOP_FLAG:
        STOP_FLAG = False
        return "Stopped", ""
    if not dataset_dir.is_dir():
        progress(0.0, desc="Preparing dataset")
        prepare_dataset(str(audio_path), str(dataset_dir))
        msgs.append("Dataset prepared")
    else:
        msgs.append("Dataset already prepared")
    if STOP_FLAG:
        STOP_FLAG = False
        return "Stopped", ""
    if not lora_dir.is_dir():
        progress(0.33, desc="Training LoRA")
        train_lora_single(str(dataset_dir), ds_name, True)
        msgs.append("LoRA trained")
    else:
        msgs.append("LoRA already trained")
    tokenizer = get_pipeline_tokenizer()
    token_len = len(tokenizer(prompt, add_special_tokens=False).input_ids)
    use_segmentation = token_len > 50
    progress(0.66, desc="Generating audio")
    if STOP_FLAG:
        STOP_FLAG = False
        return "Stopped", ""
    if use_segmentation:
        out_path = generate_audio(
            prompt,
            ds_name,
            max_new_tokens=2400,
            segment=True,
            segment_by="sentence",
            seg_chars=[",", ".", "?", "!"],
            seg_min_tokens=0,
            seg_max_tokens=50,
            seg_gap=0.0,
            fade_ms=fade_ms,
        )
    else:
        out_path = generate_audio(prompt, ds_name, fade_ms=fade_ms)
    progress(1, desc="Done")
    msgs.append(f"Audio saved to {out_path}")
    return "\n".join(msgs), out_path


def run_full_pipeline_batch(
    dataset_files: list[str],
    prompt: str,
    prompt_file: str | None,
    batch: int,
    fade_ms: int = 60,
) -> typing.Generator[tuple[str, str, str], None, None]:
    """Run the full pipeline for multiple datasets and prompts with live counter."""
    global STOP_FLAG
    if not dataset_files:
        yield "No dataset selected", "", ""
        return
    if prompt_file:
        prompts = load_prompts(prompt_file)
        if not prompts:
            yield "Prompt list is empty", "", ""
            return
    else:
        if not prompt:
            yield "Prompt is empty", "", ""
            return
        prompts = [prompt] * max(1, int(batch or 1))

    tokenizer = get_pipeline_tokenizer()
    seg_needed = any(
        len(tokenizer(p, add_special_tokens=False).input_ids) > 50 for p in prompts
    )
    max_tokens = 2400 if seg_needed else 1200

    msgs: list[str] = []
    html_blocks: dict[str, list[str]] = {
        Path(d).stem: [] for d in dataset_files
    }
    counters: dict[str, int] = {Path(d).stem: 0 for d in dataset_files}
    total_per_ds = len(prompts)

    def fmt_counters() -> str:
        """Return progress for each dataset as ``Model: current/total`` lines."""
        return "\n".join(
            f"{name}: {counters[name]}/{total_per_ds}" for name in counters
        )

    def build_html() -> str:
        columns = []
        for name, blocks in html_blocks.items():
            column = [f"<div style='flex:1;padding-right:1em'><h3>{name}</h3>"]
            column.extend(blocks)
            column.append("</div>")
            columns.append("".join(column))
        return "<div style='display:flex;gap:1em'>" + "".join(columns) + "</div>"

    progress = gr.Progress()
    total_steps = len(dataset_files) * (len(prompts) + 2)
    step = 0

    # Initial counter display
    yield "", fmt_counters(), gr.update(value=build_html(), visible=False)

    for dataset_file in dataset_files:
        if STOP_FLAG:
            STOP_FLAG = False
            yield "Stopped", fmt_counters(), gr.update(value=build_html(), visible=any(html_blocks.values()))
            return
        ds_name = Path(dataset_file).stem
        audio_path = SOURCE_AUDIO_DIR / dataset_file
        dataset_dir = DATASETS_DIR / ds_name
        lora_dir = LORA_DIR / ds_name / "lora_model"

        progress(step / total_steps, desc=f"Preparing {ds_name}")
        if not dataset_dir.is_dir():
            prepare_dataset(str(audio_path), str(dataset_dir))
            msgs.append(f"{ds_name}: dataset prepared")
        else:
            msgs.append(f"{ds_name}: dataset already prepared")
        step += 1
        yield "\n".join(msgs), fmt_counters(), gr.update(value=build_html(), visible=any(html_blocks.values()))
        if STOP_FLAG:
            STOP_FLAG = False
            yield "Stopped", fmt_counters(), gr.update(value=build_html(), visible=any(html_blocks.values()))
            return

        progress(step / total_steps, desc=f"Training {ds_name}")
        if not lora_dir.is_dir():
            train_lora_single(str(dataset_dir), ds_name, True)
            msgs.append(f"{ds_name}: LoRA trained")
        else:
            msgs.append(f"{ds_name}: LoRA already trained")
        step += 1
        yield "\n".join(msgs), fmt_counters(), gr.update(value=build_html(), visible=any(html_blocks.values()))
        if STOP_FLAG:
            STOP_FLAG = False
            yield "Stopped", fmt_counters(), gr.update(value=build_html(), visible=any(html_blocks.values()))
            return

        for text in prompts:
            progress(step / total_steps, desc=f"Generating {ds_name}")
            if seg_needed:
                path = generate_audio(
                    text,
                    ds_name,
                    temperature=0.6,
                    top_p=0.95,
                    repetition_penalty=1.1,
                    max_new_tokens=max_tokens,
                    segment=True,
                    segment_by="sentence",
                    seg_chars=[",", ".", "?", "!"],
                    seg_min_tokens=0,
                    seg_max_tokens=50,
                    seg_gap=0.0,
                    fade_ms=fade_ms,
                )
            else:
                path = generate_audio(
                    text,
                    ds_name,
                    temperature=0.6,
                    top_p=0.95,
                    repetition_penalty=1.1,
                    max_new_tokens=max_tokens,
                    segment=False,
                    fade_ms=fade_ms,
                )
            try:
                with open(path, "rb") as f:
                    b64 = base64.b64encode(f.read()).decode("ascii")
                src = f"data:audio/wav;base64,{b64}"
            except Exception:
                logger.exception("Failed to read %s", path)
                src = ""
            html_blocks[ds_name].append(
                "".join(
                    [
                        "<div style='margin-bottom:1em'>",
                        f"<p>{text[:60]}</p>",
                        f"<audio controls src='{src}'></audio>",
                        "</div>",
                    ]
                )
            )
            counters[ds_name] += 1
            step += 1
            yield "\n".join(msgs), fmt_counters(), gr.update(value=build_html(), visible=any(html_blocks.values()))
            if STOP_FLAG:
                STOP_FLAG = False
                yield "Stopped", fmt_counters(), gr.update(value=build_html(), visible=any(html_blocks.values()))
                return
    progress(1, desc="Done")
    yield "\n".join(msgs), fmt_counters(), gr.update(value=build_html(), visible=any(html_blocks.values()))


# ---- Gradio Interface ----
dataset_choices = list_datasets()
lora_choices = list_loras()
prompt_files = list_prompt_files()


def refresh_lists() -> tuple[gr.components.Dropdown, gr.components.Dropdown]:
    """Reload dataset and prompt list choices from disk."""
    return (
        gr.update(choices=list_source_audio()),
        gr.update(choices=[""] + list_prompt_files()),
    )

with gr.Blocks() as demo:
    gr.Markdown("# OrpheusX Gradio Interface")

    refresh_btn = gr.Button("Refresh directories")
    stop_btn = gr.Button("Stop Task")
    exit_btn = gr.Button("Exit")

    with gr.Tabs():
        with gr.Tab("Unified"):
            with gr.Tabs():
                with gr.Tab("Auto Pipeline"):
                    auto_dataset = gr.Dropdown(choices=list_source_audio(), label="Dataset", multiselect=True)
                    auto_prompt = gr.Textbox(label="Prompt")
                    auto_batch = gr.Slider(1, 5, step=1, value=1, label="Batch")
                    auto_prompt_file = gr.Dropdown(choices=[""] + prompt_files, label="Prompt List")
                    auto_btn = gr.Button("Run Pipeline")
                    with gr.Row():
                        auto_log = gr.Textbox(scale=1)
                        auto_counter = gr.Textbox(scale=1)
                    auto_output = gr.HTML(visible=False)

                    auto_btn.click(
                        run_full_pipeline_batch,
                        [auto_dataset, auto_prompt, auto_prompt_file, auto_batch],
                        [auto_log, auto_counter, auto_output],
                    )

    refresh_btn.click(
        refresh_lists,
        None,
        [auto_dataset, auto_prompt_file],
    )
    stop_btn.click(stop_current, None, None)
    exit_btn.click(exit_app, None, None)
if __name__ == "__main__":
    demo.queue(default_concurrency_limit=2)
    demo.launch(server_port=18188)<|MERGE_RESOLUTION|>--- conflicted
+++ resolved
@@ -817,7 +817,6 @@
     return "\n".join(html_items), last_path
 
 
-<<<<<<< HEAD
 
 def dataset_status(name: str) -> str:
     """Return model status message for a dataset."""
@@ -840,8 +839,7 @@
             status = "Model not created"
         msgs.append(f"{ds_name}: {status}")
     return "<br>".join(msgs)
-=======
->>>>>>> 95d560c8
+
 
 
 
