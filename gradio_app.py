# -*- coding: utf-8 -*-
"""Simple Gradio interface for OrpheusX workflows.

This script exposes dataset preparation, model training and inference
through a web UI. It reuses the existing command line utilities without
modifying them.
"""
from __future__ import annotations

import os
import sys
import signal
from pathlib import Path
import json
import re
import base64
import typing
import unsloth  # must be imported before transformers
from transformers import AutoTokenizer
import gradio as gr
import gc
import time
from tools.logger_utils import get_logger

# Helper for audio concatenation with crossfade
from audio_utils import concat_with_fade

# The prepare_dataset helper can be imported safely
from scripts.prepare_dataset import prepare_dataset

REPO_ROOT = Path(__file__).resolve().parent
DATASETS_DIR = REPO_ROOT / "datasets"
# Match the CLI scripts which store LoRAs under ``lora_models``
LORA_DIR = REPO_ROOT / "lora_models"
PROMPT_LIST_DIR = REPO_ROOT / "prompt_list"
SOURCE_AUDIO_DIR = REPO_ROOT / "source_audio"
MAX_PROMPTS = 5

logger = get_logger("gradio_app")
STOP_FLAG = False


def stop_current() -> str:
    """Signal long-running tasks to stop."""
    global STOP_FLAG
    STOP_FLAG = True
    return "Stop signal sent"


def exit_app() -> None:
    """Terminate the Gradio process."""
    os._exit(0)


def list_datasets() -> list[str]:
    if not DATASETS_DIR.is_dir():
        return []
    return sorted([d.name for d in DATASETS_DIR.iterdir() if d.is_dir()])


def list_loras() -> list[str]:
    if not LORA_DIR.is_dir():
        return []
    return sorted([d.name for d in LORA_DIR.iterdir() if d.is_dir()])


def list_prompt_files() -> list[str]:
    if not PROMPT_LIST_DIR.is_dir():
        return []
    return sorted([f.name for f in PROMPT_LIST_DIR.glob("*.json")])


def load_prompts(file_name: str) -> list[str]:
    """Return prompts from a JSON file under ``PROMPT_LIST_DIR``."""
    path = PROMPT_LIST_DIR / file_name
    try:
        with open(path, "r", encoding="utf-8") as f:
            data = json.load(f)
    except Exception:
        logger.exception("Failed to load prompts from %s", path)
        return []
    if not isinstance(data, list):
        return []
    return [str(p) for p in data if isinstance(p, str)]


def list_source_audio() -> list[str]:
    if not SOURCE_AUDIO_DIR.is_dir():
        return []
    return sorted(
        [f.name for f in SOURCE_AUDIO_DIR.iterdir() if f.suffix.lower() in (".wav", ".mp3")]
    )


def prepare_datasets_ui(
    upload_file: str,
    name: str,
    existing: list[str] | None,
    min_tokens: int = 0,
    max_tokens: int | None = None,
) -> str:
    """Prepare one or more datasets from uploaded or existing audio files."""
    global STOP_FLAG
    tasks: list[tuple[str, str]] = []
    if upload_file:
        if not name:
            return "Please provide a dataset name for the uploaded audio."
        tasks.append((upload_file, name))
    for fname in existing or []:
        audio_path = SOURCE_AUDIO_DIR / fname
        tasks.append((str(audio_path), Path(fname).stem))
    if not tasks:
        return "No audio selected."

    msgs = []
    logger.info("Preparing %d dataset(s)", len(tasks))
    total = len(tasks)
    progress = gr.Progress()
    for idx, (audio_path, ds_name) in enumerate(tasks, start=1):
        if STOP_FLAG:
            STOP_FLAG = False
            return "Stopped"
        start = time.perf_counter()
        progress((idx - 1) / total, desc=f"Preparing {ds_name}...")
        out_dir = DATASETS_DIR / ds_name
        out_dir.parent.mkdir(parents=True, exist_ok=True)
        try:
            prepare_dataset(
                audio_path,
                str(out_dir),
                min_tokens=min_tokens,
                max_tokens=max_tokens,
            )
            msgs.append(f"{ds_name}: success")
            elapsed = time.perf_counter() - start
            logger.info("%s prepared in %.2fs", ds_name, elapsed)
        except Exception as e:  # pragma: no cover - best effort
            elapsed = time.perf_counter() - start
            logger.exception("Error preparing %s after %.2fs", ds_name, elapsed)
            msgs.append(f"{ds_name}: failed ({e})")
        progress(idx / total)
    return "\n".join(msgs)


# ---- Training ----
# Copy of train_dataset() from scripts/train_interactive.py with minimal changes
from datasets import load_dataset, load_from_disk
from unsloth import FastLanguageModel, is_bfloat16_supported
import torchaudio.transforms as T
from snac import SNAC
import torch
from transformers import TrainingArguments, Trainer

MODEL_NAME = os.environ.get("MODEL_NAME", "unsloth/orpheus-3b-0.1-ft")
CACHE_DIR = REPO_ROOT / "models"


def train_lora_single(
    dataset_source: str,
    lora_name: str,
    is_local: bool,
    batch_size: int = 1,
    grad_steps: int = 4,
    warm_steps: int = 5,
    max_steps: int = 60,
    epochs: int = 1,
    lr: float = 2e-4,
    log_steps: int = 1,
    weight_decay: float = 0.01,
    optim: str = "adamw_8bit",
    scheduler: str = "linear",
) -> str:
    """Train a single LoRA on a dataset."""
    logger.info("Training LoRA %s from %s", lora_name, dataset_source)
    start_time = time.perf_counter()
    if is_local:
        dataset = load_from_disk(dataset_source)
    else:
        dataset = load_dataset(dataset_source, split="train", cache_dir=str(DATASETS_DIR))

    model, tokenizer = FastLanguageModel.from_pretrained(
        model_name=MODEL_NAME,
        max_seq_length=2048,
        dtype=None,
        load_in_4bit=False,
        cache_dir=str(CACHE_DIR),
    )

    model = FastLanguageModel.get_peft_model(
        model,
        r=64,
        target_modules=["q_proj", "k_proj", "v_proj", "o_proj", "gate_proj", "up_proj", "down_proj"],
        lora_alpha=64,
        lora_dropout=0,
        bias="none",
        use_gradient_checkpointing="unsloth",
        random_state=3407,
        use_rslora=False,
        loftq_config=None,
    )

    save_dir = LORA_DIR / lora_name.replace("/", "_") / "lora_model"
    save_dir.mkdir(parents=True, exist_ok=True)

    ds_sample_rate = dataset[0]["audio"]["sampling_rate"]
    snac_model = SNAC.from_pretrained("hubertsiuzdak/snac_24khz", cache_dir=str(CACHE_DIR))
    snac_model = snac_model.to("cuda")

    import locale
    locale.getpreferredencoding = lambda: "UTF-8"

    def tokenise_audio(waveform):
        waveform = torch.from_numpy(waveform).unsqueeze(0)
        waveform = waveform.to(dtype=torch.float32)
        resample_transform = T.Resample(orig_freq=ds_sample_rate, new_freq=24000)
        waveform = resample_transform(waveform)
        waveform = waveform.unsqueeze(0).to("cuda")
        with torch.inference_mode():
            codes = snac_model.encode(waveform)
        all_codes = []
        for i in range(codes[0].shape[1]):
            all_codes.append(codes[0][0][i].item() + 128266)
            all_codes.append(codes[1][0][2 * i].item() + 128266 + 4096)
            all_codes.append(codes[2][0][4 * i].item() + 128266 + (2 * 4096))
            all_codes.append(codes[2][0][(4 * i) + 1].item() + 128266 + (3 * 4096))
            all_codes.append(codes[1][0][(2 * i) + 1].item() + 128266 + (4 * 4096))
            all_codes.append(codes[2][0][(4 * i) + 2].item() + 128266 + (5 * 4096))
            all_codes.append(codes[2][0][(4 * i) + 3].item() + 128266 + (6 * 4096))
        return all_codes

    def add_codes(example):
        codes_list = None
        try:
            answer_audio = example.get("audio")
            if answer_audio and "array" in answer_audio:
                audio_array = answer_audio["array"]
                codes_list = tokenise_audio(audio_array)
        except Exception as e:
            print(f"Skipping row due to error: {e}")
        example["codes_list"] = codes_list
        return example

    dataset = dataset.map(add_codes, remove_columns=["audio"])

    TOKENISER_LENGTH = 128256
    start_of_text = 128000
    end_of_text = 128009
    start_of_speech = TOKENISER_LENGTH + 1
    end_of_speech = TOKENISER_LENGTH + 2
    start_of_human = TOKENISER_LENGTH + 3
    end_of_human = TOKENISER_LENGTH + 4
    start_of_ai = TOKENISER_LENGTH + 5
    end_of_ai = TOKENISER_LENGTH + 6

    dataset = dataset.filter(lambda x: x["codes_list"] is not None)
    dataset = dataset.filter(lambda x: len(x["codes_list"]) > 0)

    def remove_duplicate_frames(example):
        vals = example["codes_list"]
        if len(vals) % 7 != 0:
            raise ValueError("Input list length must be divisible by 7")
        result = vals[:7]
        for i in range(7, len(vals), 7):
            current_first = vals[i]
            previous_first = result[-7]
            if current_first != previous_first:
                result.extend(vals[i:i + 7])
        example["codes_list"] = result
        return example

    dataset = dataset.map(remove_duplicate_frames)

    def create_input_ids(example):
        text_prompt = f"{example.get('source', '')}: {example['text']}" if 'source' in example else example['text']
        text_ids = tokenizer.encode(text_prompt, add_special_tokens=True)
        text_ids.append(end_of_text)
        example['text_tokens'] = text_ids
        input_ids = (
            [start_of_human]
            + example['text_tokens']
            + [end_of_human]
            + [start_of_ai]
            + [start_of_speech]
            + example['codes_list']
            + [end_of_speech]
            + [end_of_ai]
        )
        example['input_ids'] = input_ids
        example['labels'] = input_ids
        example['attention_mask'] = [1] * len(input_ids)
        return example

    dataset = dataset.map(create_input_ids, remove_columns=['text', 'codes_list'])

    before_len = len(dataset)
    dataset = dataset.filter(lambda x: len(x['input_ids']) <= 2048)
    skipped = before_len - len(dataset)
    if skipped:
        print(f"Skipped {skipped} sample(s) exceeding 2048 tokens.")

    columns_to_keep = ['input_ids', 'labels', 'attention_mask']
    columns_to_remove = [col for col in dataset.column_names if col not in columns_to_keep]
    dataset = dataset.remove_columns(columns_to_remove)

    trainer = Trainer(
        model=model,
        train_dataset=dataset,
        args=TrainingArguments(
            per_device_train_batch_size=batch_size,
            gradient_accumulation_steps=grad_steps,
            warmup_steps=warm_steps,
            max_steps=max_steps,
            num_train_epochs=epochs,
            learning_rate=lr,
            fp16=not is_bfloat16_supported(),
            bf16=is_bfloat16_supported(),
            logging_steps=log_steps,
            optim=optim,
            weight_decay=weight_decay,
            lr_scheduler_type=scheduler,
            seed=3407,
            output_dir="outputs",
            report_to="none",
        ),
    )

    trainer.train()

    model.save_pretrained(save_dir)
    tokenizer.save_pretrained(save_dir)
    elapsed = time.perf_counter() - start_time
    logger.info("LoRA %s trained in %.2fs", lora_name, elapsed)
    return f"LoRA saved under {save_dir.resolve()}"


def train_loras(
    hf_links: str,
    local_datasets: list[str],
    batch_size: int,
    grad_steps: int,
    warm_steps: int,
    max_steps: int,
    epochs: int,
    lr: float,
    log_steps: int,
    weight_decay: float,
    optim: str,
    scheduler: str,
) -> str:
    """Train one or more LoRAs based on the provided sources."""
    global STOP_FLAG
    dataset_info: list[tuple[str, str, bool]] = []
    links = [l.strip() for l in hf_links.splitlines() if l.strip()]
    for link in links:
        name = link.split("/")[-1]
        dataset_info.append((link, name, False))
    for ds in local_datasets:
        dataset_info.append((str(DATASETS_DIR / ds), ds, True))
    if not dataset_info:
        return "No datasets selected."
    msgs = []
    total = len(dataset_info)
    logger.info("Training %d LoRA(s)", total)
    progress = gr.Progress()
    for idx, (src, name, is_local) in enumerate(dataset_info, start=1):
        if STOP_FLAG:
            STOP_FLAG = False
            return "Stopped"
        progress((idx - 1) / total, desc=f"Training {name}...")
        start = time.perf_counter()
        try:
            msg = train_lora_single(
                src,
                name,
                is_local,
                batch_size,
                grad_steps,
                warm_steps,
                max_steps,
                epochs,
                lr,
                log_steps,
                weight_decay,
                optim,
                scheduler,
            )
            msgs.append(f"{name}: success")
            elapsed = time.perf_counter() - start
            logger.info("%s trained in %.2fs", name, elapsed)
        except Exception as e:  # pragma: no cover - best effort
            elapsed = time.perf_counter() - start
            logger.exception("Training failed for %s after %.2fs", name, elapsed)
            msgs.append(f"{name}: failed ({e})")
    progress(1)
    return "\n".join(msgs)

# ---- Inference ----
from peft import PeftModel

# Cache for loaded models to avoid reloading on every prompt
_LOADED_MODEL_NAME: str | None = None
_LOADED_LORA_PATH: str | None = None
_LOADED_MODEL = None
_LOADED_TOKENIZER = None
_SNAC_MODEL = None
_PIPELINE_TOKENIZER = None


def load_model(base_model: str, lora_path: str | None):
    """Load a model/Lora pair reusing any already loaded model."""
    global _LOADED_MODEL_NAME, _LOADED_LORA_PATH, _LOADED_MODEL, _LOADED_TOKENIZER
    if (
        _LOADED_MODEL is not None
        and _LOADED_MODEL_NAME == base_model
        and _LOADED_LORA_PATH == lora_path
    ):
        return _LOADED_MODEL, _LOADED_TOKENIZER

    if _LOADED_MODEL is not None:
        del _LOADED_MODEL
        torch.cuda.empty_cache()

    model, tokenizer = FastLanguageModel.from_pretrained(
        model_name=base_model,
        max_seq_length=2048,
        dtype=None,
        load_in_4bit=False,
        cache_dir=str(CACHE_DIR),
    )
    if lora_path and os.path.isdir(lora_path):
        model = PeftModel.from_pretrained(model, lora_path)
    FastLanguageModel.for_inference(model)

    _LOADED_MODEL_NAME = base_model
    _LOADED_LORA_PATH = lora_path
    _LOADED_MODEL = model
    _LOADED_TOKENIZER = tokenizer
    return model, tokenizer


def get_output_path(lora_name: str, ext: str = ".wav") -> Path:
    base_dir = REPO_ROOT / "audio_output" / lora_name
    base_dir.mkdir(parents=True, exist_ok=True)
    idx = 1
    while True:
        path = base_dir / f"{lora_name}_{idx}{ext}"
        if not path.exists():
            return path
        idx += 1


def get_snac_model():
    """Load SNAC model once and cache it."""
    global _SNAC_MODEL
    if _SNAC_MODEL is None:
        _SNAC_MODEL = SNAC.from_pretrained("hubertsiuzdak/snac_24khz", cache_dir=str(CACHE_DIR))
        _SNAC_MODEL = _SNAC_MODEL.to("cpu")
    return _SNAC_MODEL


def get_pipeline_tokenizer():
    """Return a cached tokenizer for length checks."""
    global _PIPELINE_TOKENIZER
    if _PIPELINE_TOKENIZER is None:
        _PIPELINE_TOKENIZER = AutoTokenizer.from_pretrained(
            MODEL_NAME,
            cache_dir=str(CACHE_DIR),
        )
    return _PIPELINE_TOKENIZER


def _merge_short_segments(
    texts: list[str],
    tokens: list[torch.Tensor],
    min_tokens: int,
) -> tuple[list[str], list[torch.Tensor]]:
    """Merge segments shorter than ``min_tokens`` with the previous one."""
    if min_tokens <= 0:
        return texts, tokens
    merged_texts: list[str] = []
    merged_tokens: list[torch.Tensor] = []
    for t_text, t_tokens in zip(texts, tokens):
        if merged_tokens and t_tokens.numel() < min_tokens:
            merged_texts[-1] = merged_texts[-1] + " " + t_text
            merged_tokens[-1] = torch.cat([merged_tokens[-1], t_tokens])
        else:
            merged_texts.append(t_text)
            merged_tokens.append(t_tokens)
    return merged_texts, merged_tokens


def split_prompt_by_tokens(
    text: str,
    tokenizer,
    max_tokens: int = 50,
    min_tokens: int = 0,
    return_text: bool = False,
) -> list[torch.Tensor] | tuple[list[str], list[torch.Tensor]]:
    """Split text into token chunks without cutting words."""
    words = text.split()
    segments: list[str] = []
    current: list[str] = []
    token_len = 0
    for w in words:
        n_tokens = len(tokenizer(w, add_special_tokens=False).input_ids)
        if token_len + n_tokens > max_tokens and current:
            segments.append(" ".join(current))
            current = [w]
            token_len = n_tokens
        else:
            current.append(w)
            token_len += n_tokens
    if current:
        segments.append(" ".join(current))
    token_segments = [tokenizer(s, return_tensors="pt").input_ids.squeeze(0) for s in segments]
    segments, token_segments = _merge_short_segments(segments, token_segments, min_tokens)
    return (segments, token_segments) if return_text else token_segments


def print_segment_log(prompt: str, segments: list[str]) -> None:
    """Print segment boundaries for a prompt."""
    logger.info("Segmentation log:")
    offset = 0
    for idx, seg in enumerate(segments, 1):
        start = prompt.find(seg, offset)
        end = start + len(seg)
        logger.info("%d: chars %d-%d: %s", idx, start, end, seg)
        offset = end


def split_prompt_full(
    text: str,
    tokenizer,
    chars: list[str] | None = None,
    return_text: bool = False,
) -> list[torch.Tensor] | tuple[list[str], list[torch.Tensor]]:
    """Split ``text`` at selected punctuation marks ignoring token limits."""
    if not chars:
        chars = [",", ".", "?", "!"]
    char_class = "".join(re.escape(c) for c in chars)
    pattern = rf"[^{char_class}]+(?:[{char_class}]+|$)"
    segments = [p.strip() for p in re.findall(pattern, text.strip()) if p.strip()]
    token_segments = [tokenizer(s, return_tensors="pt").input_ids.squeeze(0) for s in segments]
    return (segments, token_segments) if return_text else token_segments


def split_prompt_by_sentences(
    text: str,
    tokenizer,
    chars: list[str] | None = None,
    max_tokens: int = 50,
    min_tokens: int = 0,
    return_text: bool = False,
) -> list[torch.Tensor] | tuple[list[str], list[torch.Tensor]]:
    """Split text into sentence groups within a token range."""
    if not chars:
        chars = [",", ".", "?", "!"]
    char_class = "".join(re.escape(c) for c in chars)
    pattern = rf"(?<=[{char_class}])\s+"
    raw_parts = [s.strip() for s in re.split(pattern, text.strip()) if s.strip()]
    sentences: list[str] = []
    for part in raw_parts:
        if sentences:
            prev = sentences[-1]
            if prev.endswith(",") and (part.endswith(",") or len(part.split()) < 3):
                sentences[-1] = prev + " " + part
                continue
        sentences.append(part)
    segments: list[str] = []
    current: list[str] = []
    for sent in sentences:
        candidate = " ".join(current + [sent])
        token_len = len(tokenizer(candidate, add_special_tokens=False).input_ids)
        if token_len > max_tokens and current:
            segments.append(" ".join(current))
            current = [sent]
        else:
            current.append(sent)
    if current:
        segments.append(" ".join(current))
    token_segments = [tokenizer(s, return_tensors="pt").input_ids.squeeze(0) for s in segments]
    segments, token_segments = _merge_short_segments(segments, token_segments, min_tokens)
    return (segments, token_segments) if return_text else token_segments


def generate_audio_segment(
    tokens: torch.Tensor,
    model,
    snac_model,
    max_new_tokens: int = 1200,
) -> torch.Tensor:
    logger.info("Generating segment with %d tokens", tokens.numel())
    t0 = time.perf_counter()
    start_token = torch.tensor([[128259]], dtype=torch.int64)
    end_tokens = torch.tensor([[128009, 128260]], dtype=torch.int64)
    modified_input = torch.cat([start_token, tokens.unsqueeze(0), end_tokens], dim=1)
    attention_mask = torch.ones_like(modified_input)
    input_ids_cuda = modified_input.to("cuda")
    attn_cuda = attention_mask.to("cuda")
    generated = model.generate(
        input_ids=input_ids_cuda,
        attention_mask=attn_cuda,
        max_new_tokens=max_new_tokens,
        do_sample=True,
        temperature=0.6,
        top_p=0.95,
        repetition_penalty=1.1,
        num_return_sequences=1,
        eos_token_id=128258,
        use_cache=True,
    )
    logger.info("Model.generate finished in %.2fs", time.perf_counter() - t0)
    token_to_find = 128257
    token_to_remove = 128258
    token_indices = (generated == token_to_find).nonzero(as_tuple=True)
    if len(token_indices[1]) > 0:
        last_occurrence_idx = token_indices[1][-1].item()
        cropped_tensor = generated[:, last_occurrence_idx + 1 :]
    else:
        cropped_tensor = generated
    processed_rows = []
    for row in cropped_tensor:
        masked_row = row[row != token_to_remove]
        processed_rows.append(masked_row)
    code_lists = []
    for row in processed_rows:
        row_length = row.size(0)
        new_length = (row_length // 7) * 7
        trimmed_row = row[:new_length]
        trimmed_row = [t - 128266 for t in trimmed_row]
        code_lists.append(trimmed_row)

    def redistribute_codes(code_list):
        layer_1, layer_2, layer_3 = [], [], []
        for i in range((len(code_list) + 1) // 7):
            layer_1.append(code_list[7 * i])
            layer_2.append(code_list[7 * i + 1] - 4096)
            layer_3.append(code_list[7 * i + 2] - (2 * 4096))
            layer_3.append(code_list[7 * i + 3] - (3 * 4096))
            layer_2.append(code_list[7 * i + 4] - (4 * 4096))
            layer_3.append(code_list[7 * i + 5] - (5 * 4096))
            layer_3.append(code_list[7 * i + 6] - (6 * 4096))
        codes = [
            torch.tensor(layer_1).unsqueeze(0),
            torch.tensor(layer_2).unsqueeze(0),
            torch.tensor(layer_3).unsqueeze(0),
        ]
        audio_hat = snac_model.decode(codes)
        return audio_hat

    samples = [redistribute_codes(c) for c in code_lists]
    return samples[0].squeeze(0)


def generate_audio(
    text: str,
    lora_name: str | None,
    temperature: float = 0.6,
    top_p: float = 0.95,
    repetition_penalty: float = 1.1,
    max_new_tokens: int = 1200,
    segment: bool = False,
    segment_by: str = "tokens",
    seg_chars: list[str] | None = None,
    seg_min_tokens: int = 0,
    seg_max_tokens: int = 50,
    seg_gap: float = 0.0,
    fade_ms: int = 60,
) -> str:
    model_name = MODEL_NAME
    lora_path = None
    if lora_name:
        lora_path = LORA_DIR / lora_name / "lora_model"
    model, tokenizer = load_model(model_name, str(lora_path) if lora_path else None)

    snac_model = get_snac_model()

    token_count = len(tokenizer(text, add_special_tokens=False).input_ids)
    logger.info("Generating audio (%d tokens) using %s", token_count, lora_name or "base_model")
    start_time = time.perf_counter()
    if segment:
        if segment_by == "sentence":
            seg_text, segments = split_prompt_by_sentences(
                text,
                tokenizer,
                chars=seg_chars,
                max_tokens=seg_max_tokens,
                min_tokens=seg_min_tokens,
                return_text=True,
            )
        elif segment_by == "full_segment":
            seg_text, segments = split_prompt_full(
                text,
                tokenizer,
                chars=seg_chars,
                return_text=True,
            )
        else:
            seg_text, segments = split_prompt_by_tokens(
                text,
                tokenizer,
                max_tokens=seg_max_tokens,
                min_tokens=seg_min_tokens,
                return_text=True,
            )
        print_segment_log(text, seg_text)
        for i, seg in enumerate(segments, 1):
            logger.info("Segment %d tokens: %d", i, seg.numel())
    else:
        single = tokenizer(text, return_tensors='pt').input_ids.squeeze(0)
        logger.info("Single segment tokens: %d", single.numel())
        segments = [single]
    final_audio = None
    for s in segments:
        part = generate_audio_segment(
            s, model, snac_model, max_new_tokens=max_new_tokens
        )
        if final_audio is None:
            final_audio = part
        else:
            final_audio = concat_with_fade(
                [final_audio, part], sample_rate=24000, fade_ms=fade_ms, gap_ms=int(seg_gap * 1000)
            )
        torch.cuda.empty_cache()
        gc.collect()
    if final_audio is None:
        return ""
    elapsed = time.perf_counter() - start_time
    duration = final_audio.shape[-1] / 24000
    rate = elapsed / duration if duration else 0.0
    logger.info("Inference time: %.2fs (%.2fs per generated second)", elapsed, rate)
    lora_name = lora_name or "base_model"
    path = get_output_path(lora_name)
    import torchaudio
    torchaudio.save(
        str(path),
        final_audio.detach().cpu(),
        24000,
        encoding="PCM_S",
        bits_per_sample=16,
    )
    torch.cuda.empty_cache()
    gc.collect()
    logger.info("Saved audio to %s", path)
    return str(path)


def generate_batch(
    prompts: list[str],
    loras: list[str],
    temperature: float,
    top_p: float,
    repetition_penalty: float,
    max_new_tokens: int,
    segment: bool,
    segment_by: str,
    seg_chars: list[str] | None,
    seg_min_tokens: int,
    seg_max_tokens: int,
    seg_gap: float = 0.0,
    fade_ms: int = 60,
) -> tuple[str, str]:
    """Generate audio for multiple prompts/LORAs."""
    global STOP_FLAG
    if not prompts:
        return "", ""
    loras = loras or [None]
    results: list[tuple[str, str]] = []
    last_path = ""
    total = len(prompts) * len(loras)
    step = 0
    progress = gr.Progress()
    for lora in loras:
        for text in prompts:
            if STOP_FLAG:
                STOP_FLAG = False
                return "", ""
            progress(step / total, desc=f"Generating {lora or 'base'}...")
            logger.info("Generating prompt '%s' with lora '%s'", text, lora or 'base_model')
            path = generate_audio(
                text,
                None if lora == "<base>" else lora,
                temperature,
                top_p,
                repetition_penalty,
                max_new_tokens,
                segment,
                segment_by,
                seg_chars,
                seg_min_tokens,
                seg_max_tokens,
                seg_gap,
                fade_ms,
            )
            torch.cuda.empty_cache()
            gc.collect()
            caption = f"{lora or 'base'}: {text}"[:60]
            results.append((path, caption))
            last_path = path
            step += 1
    progress(1)
    html_items = []
    for path, caption in results:
        try:
            with open(path, "rb") as f:
                b64 = base64.b64encode(f.read()).decode("ascii")
            src = f"data:audio/wav;base64,{b64}"
        except Exception:
            logger.exception("Failed to read %s", path)
            src = ""
        html_items.append(
            f"<div style='margin-bottom:1em'>"
            f"<p>{caption}</p>"
            f"<audio controls src='{src}'></audio>"
            f"</div>"
        )
    return "\n".join(html_items), last_path



def dataset_status(name: str) -> str:
    """Return model status message for a dataset."""
    ds_name = Path(name).stem
    lora_path = LORA_DIR / ds_name / "lora_model"
    if lora_path.is_dir():
        return "Model already created"
    return "Model not created"


def dataset_status_multi(names: typing.Any) -> str:
    """Return status for one or more datasets."""
    if not names:
        return ""
    if isinstance(names, str):
        names = [names]
    msgs: list[str] = []
    for name in names:
        ds_name = Path(str(name)).stem
        lora_path = LORA_DIR / ds_name / "lora_model"
        status = "Model already created" if lora_path.is_dir() else "Model not created"
        msgs.append(f"{ds_name}: {status}")
    return "<br>".join(msgs)



def run_full_pipeline(dataset_file: str, prompt: str, fade_ms: int = 60) -> tuple[str, str]:
    """Prepare dataset, train LoRA and run inference."""
    global STOP_FLAG
    if not dataset_file:
        return "No dataset selected", ""
    if not prompt:
        return "Prompt is empty", ""
    ds_name = Path(dataset_file).stem
    audio_path = SOURCE_AUDIO_DIR / dataset_file
    dataset_dir = DATASETS_DIR / ds_name
    lora_dir = LORA_DIR / ds_name / "lora_model"
    progress = gr.Progress()
    msgs = []
    if STOP_FLAG:
        STOP_FLAG = False
        return "Stopped", ""
    if not dataset_dir.is_dir():
        progress(0.0, desc="Preparing dataset")
        prepare_dataset(str(audio_path), str(dataset_dir))
        msgs.append("Dataset prepared")
    else:
        msgs.append("Dataset already prepared")
    if STOP_FLAG:
        STOP_FLAG = False
        return "Stopped", ""
    if not lora_dir.is_dir():
        progress(0.33, desc="Training LoRA")
        train_lora_single(str(dataset_dir), ds_name, True)
        msgs.append("LoRA trained")
    else:
        msgs.append("LoRA already trained")
    tokenizer = get_pipeline_tokenizer()
    token_len = len(tokenizer(prompt, add_special_tokens=False).input_ids)
    use_segmentation = token_len > 50
    default_seg_chars = [",", ".", "?", "!"]
    progress(0.66, desc="Generating audio")
    if STOP_FLAG:
        STOP_FLAG = False
        return "Stopped", ""
    if use_segmentation:
        out_path = generate_audio(
            prompt,
            ds_name,
            max_new_tokens=2400,
            segment=True,
            segment_by="sentence",
            seg_chars=default_seg_chars,
            seg_min_tokens=0,
            seg_max_tokens=50,
            seg_gap=0.0,
            fade_ms=fade_ms,
        )
    else:
        out_path = generate_audio(prompt, ds_name, fade_ms=fade_ms)
    progress(1, desc="Done")
    msgs.append(f"Audio saved to {out_path}")
    return "\n".join(msgs), out_path


def run_full_pipeline_batch(
    dataset_files: list[str],
    prompt: str,
    prompt_file: str | None,
    batch: int,
    temperature: float = 0.6,
    top_p: float = 0.95,
    repetition_penalty: float = 1.1,
    fade_ms: int = 60,
) -> typing.Generator[tuple[str, str, str], None, None]:
    """Run the full pipeline for multiple datasets and prompts with live counter."""
    global STOP_FLAG
    if not dataset_files:
        yield "No dataset selected", "", ""
        return
    if prompt_file:
        prompts = load_prompts(prompt_file)
        if not prompts:
            yield "Prompt list is empty", "", ""
            return
    else:
        if not prompt:
            yield "Prompt is empty", "", ""
            return
        prompts = [prompt] * max(1, int(batch or 1))

<<<<<<< HEAD
    tokenizer = get_pipeline_tokenizer()
    seg_needed = any(
        len(tokenizer(p, add_special_tokens=False).input_ids) > 50 for p in prompts
    )
    max_tokens = 2400 if seg_needed else 1200
    default_seg_chars = [",", ".", "?", "!"]
=======
    if isinstance(seg_chars, str):
        seg_chars = [c.strip() for c in seg_chars.split() if c.strip()]

    max_tokens = max_new_tokens
>>>>>>> e8245e62

    msgs: list[str] = []
    html_blocks: dict[str, list[str]] = {
        Path(d).stem: [] for d in dataset_files
    }
    counters: dict[str, int] = {Path(d).stem: 0 for d in dataset_files}
    total_per_ds = len(prompts)

    def fmt_counters() -> str:
        """Return progress for each dataset as ``Model: current/total`` lines."""
        return "\n".join(
            f"{name}: {counters[name]}/{total_per_ds}" for name in counters
        )

    def build_html() -> str:
        columns = []
        for name, blocks in html_blocks.items():
            column = [f"<div style='flex:1;padding-right:1em'><h3>{name}</h3>"]
            column.extend(blocks)
            column.append("</div>")
            columns.append("".join(column))
        return "<div style='display:flex;gap:1em'>" + "".join(columns) + "</div>"

    progress = gr.Progress()
    total_steps = len(dataset_files) * (len(prompts) + 2)
    step = 0

    # Initial counter display
    yield "", fmt_counters(), gr.update(value=build_html(), visible=False)

    for dataset_file in dataset_files:
        if STOP_FLAG:
            STOP_FLAG = False
            yield "Stopped", fmt_counters(), gr.update(value=build_html(), visible=any(html_blocks.values()))
            return
        ds_name = Path(dataset_file).stem
        audio_path = SOURCE_AUDIO_DIR / dataset_file
        dataset_dir = DATASETS_DIR / ds_name
        lora_dir = LORA_DIR / ds_name / "lora_model"

        progress(step / total_steps, desc=f"Preparing {ds_name}")
        if not dataset_dir.is_dir():
            prepare_dataset(str(audio_path), str(dataset_dir))
            msgs.append(f"{ds_name}: dataset prepared")
        else:
            msgs.append(f"{ds_name}: dataset already prepared")
        step += 1
        yield "\n".join(msgs), fmt_counters(), gr.update(value=build_html(), visible=any(html_blocks.values()))
        if STOP_FLAG:
            STOP_FLAG = False
            yield "Stopped", fmt_counters(), gr.update(value=build_html(), visible=any(html_blocks.values()))
            return

        progress(step / total_steps, desc=f"Training {ds_name}")
        if not lora_dir.is_dir():
            train_lora_single(str(dataset_dir), ds_name, True)
            msgs.append(f"{ds_name}: LoRA trained")
        else:
            msgs.append(f"{ds_name}: LoRA already trained")
        step += 1
        yield "\n".join(msgs), fmt_counters(), gr.update(value=build_html(), visible=any(html_blocks.values()))
        if STOP_FLAG:
            STOP_FLAG = False
            yield "Stopped", fmt_counters(), gr.update(value=build_html(), visible=any(html_blocks.values()))
            return

        for text in prompts:
            progress(step / total_steps, desc=f"Generating {ds_name}")
            if seg_needed:
                path = generate_audio(
                    text,
                    ds_name,
                    temperature=temperature,
                    top_p=top_p,
                    repetition_penalty=repetition_penalty,
                    max_new_tokens=max_tokens,
                    segment=True,
                    segment_by="sentence",
                    seg_chars=default_seg_chars,
                    seg_min_tokens=0,
                    seg_max_tokens=50,
                    seg_gap=0.0,
                    fade_ms=fade_ms,
                )
            else:
                path = generate_audio(
                    text,
                    ds_name,
                    temperature=temperature,
                    top_p=top_p,
                    repetition_penalty=repetition_penalty,
                    max_new_tokens=max_tokens,
                    segment=False,
                    fade_ms=fade_ms,
                )

            try:
                with open(path, "rb") as f:
                    b64 = base64.b64encode(f.read()).decode("ascii")
                src = f"data:audio/wav;base64,{b64}"
            except Exception:
                logger.exception("Failed to read %s", path)
                src = ""
            html_blocks[ds_name].append(
                "".join(
                    [
                        "<div style='margin-bottom:1em'>",
                        f"<p>{text[:60]}</p>",
                        f"<audio controls src='{src}'></audio>",
                        "</div>",
                    ]
                )
            )
            counters[ds_name] += 1
            step += 1
            yield "\n".join(msgs), fmt_counters(), gr.update(value=build_html(), visible=any(html_blocks.values()))
            if STOP_FLAG:
                STOP_FLAG = False
                yield "Stopped", fmt_counters(), gr.update(value=build_html(), visible=any(html_blocks.values()))
                return
    progress(1, desc="Done")
    yield "\n".join(msgs), fmt_counters(), gr.update(value=build_html(), visible=any(html_blocks.values()))


# ---- Gradio Interface ----
dataset_choices = list_datasets()
lora_choices = list_loras()
prompt_files = list_prompt_files()


def refresh_lists() -> tuple[gr.components.Dropdown, gr.components.Dropdown]:
    """Reload dataset and prompt list choices from disk."""
    return (
        gr.update(choices=list_source_audio()),
        gr.update(choices=[""] + list_prompt_files()),
    )

CSS = """
#top-right-buttons {
    display: flex;
    justify-content: flex-end;
}
"""

with gr.Blocks(css=CSS) as demo:
    gr.Markdown("# OrpheusX Gradio Interface")

    with gr.Row(elem_id="top-right-buttons"):
        refresh_btn = gr.Button("Refresh directories", size="sm")
        stop_btn = gr.Button("Stop Task", size="sm")
        exit_btn = gr.Button("Exit", size="sm")

    with gr.Tabs():
        with gr.Tab("Unified"):
            with gr.Row():
                with gr.Column(scale=65):
                    auto_dataset = gr.Dropdown(choices=list_source_audio(), label="Dataset", multiselect=True)
                    auto_prompt = gr.Textbox(label="Prompt")
                    auto_batch = gr.Slider(1, 5, step=1, value=1, label="Batch")
                    auto_prompt_file = gr.Dropdown(choices=[""] + prompt_files, label="Prompt List")
                    auto_btn = gr.Button("Run Pipeline")
                    with gr.Row():
                        auto_log = gr.Textbox(scale=1)
                        auto_counter = gr.Textbox(scale=1)
                    auto_output = gr.HTML(visible=False)
                with gr.Column(scale=35):
                    with gr.Accordion("Advanced Settings", open=False):
                        adv_temperature = gr.Slider(0.1, 1.0, value=0.6, step=0.05, label="Temperature")
                        adv_top_p = gr.Slider(0.5, 1.0, value=0.95, step=0.05, label="Top-p")
                        adv_repeat = gr.Slider(1.0, 2.0, value=1.1, step=0.05, label="Repetition Penalty")
                        adv_fade_ms = gr.Slider(0, 1000, value=60, step=10, label="Crossfade (ms)")

            auto_btn.click(
                run_full_pipeline_batch,
                [
                    auto_dataset,
                    auto_prompt,
                    auto_prompt_file,
                    auto_batch,
                    adv_temperature,
                    adv_top_p,
                    adv_repeat,
                    adv_fade_ms,
                ],
                [auto_log, auto_counter, auto_output],
            )

    refresh_btn.click(
        refresh_lists,
        None,
        [auto_dataset, auto_prompt_file],
    )
    stop_btn.click(stop_current, None, None)
    exit_btn.click(exit_app, None, None)
if __name__ == "__main__":
    demo.queue(default_concurrency_limit=2)
    demo.launch(server_port=18188)<|MERGE_RESOLUTION|>--- conflicted
+++ resolved
@@ -928,19 +928,12 @@
             return
         prompts = [prompt] * max(1, int(batch or 1))
 
-<<<<<<< HEAD
     tokenizer = get_pipeline_tokenizer()
     seg_needed = any(
         len(tokenizer(p, add_special_tokens=False).input_ids) > 50 for p in prompts
     )
     max_tokens = 2400 if seg_needed else 1200
     default_seg_chars = [",", ".", "?", "!"]
-=======
-    if isinstance(seg_chars, str):
-        seg_chars = [c.strip() for c in seg_chars.split() if c.strip()]
-
-    max_tokens = max_new_tokens
->>>>>>> e8245e62
 
     msgs: list[str] = []
     html_blocks: dict[str, list[str]] = {
