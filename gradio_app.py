# -*- coding: utf-8 -*-
"""Simple Gradio interface for OrpheusX workflows.

This script exposes dataset preparation, model training and inference
through a web UI. It reuses the existing command line utilities without
modifying them.
"""
from __future__ import annotations

import os
import sys
import signal
from pathlib import Path
import json
import re
import unsloth  # must be imported before transformers
from transformers import AutoTokenizer
import gradio as gr
import gc
import time
from tools.logger_utils import get_logger

# Helper for audio concatenation with crossfade
from audio_utils import concat_with_fade

# The prepare_dataset helper can be imported safely
from scripts.prepare_dataset import prepare_dataset

REPO_ROOT = Path(__file__).resolve().parent
DATASETS_DIR = REPO_ROOT / "datasets"
# Match the CLI scripts which store LoRAs under ``lora_models``
LORA_DIR = REPO_ROOT / "lora_models"
PROMPT_LIST_DIR = REPO_ROOT / "prompt_list"
SOURCE_AUDIO_DIR = REPO_ROOT / "source_audio"
MAX_PROMPTS = 5

logger = get_logger("gradio_app")
STOP_FLAG = False


def stop_current() -> str:
    """Signal long-running tasks to stop."""
    global STOP_FLAG
    STOP_FLAG = True
    return "Stop signal sent"


def exit_app() -> None:
    """Terminate the Gradio process."""
    os._exit(0)


def list_datasets() -> list[str]:
    if not DATASETS_DIR.is_dir():
        return []
    return sorted([d.name for d in DATASETS_DIR.iterdir() if d.is_dir()])


def list_loras() -> list[str]:
    if not LORA_DIR.is_dir():
        return []
    return sorted([d.name for d in LORA_DIR.iterdir() if d.is_dir()])


def list_prompt_files() -> list[str]:
    if not PROMPT_LIST_DIR.is_dir():
        return []
    return sorted([f.name for f in PROMPT_LIST_DIR.glob("*.json")])


def load_prompts(file_name: str) -> list[str]:
    """Return prompts from a JSON file under ``PROMPT_LIST_DIR``."""
    path = PROMPT_LIST_DIR / file_name
    try:
        with open(path, "r", encoding="utf-8") as f:
            data = json.load(f)
    except Exception:
        logger.exception("Failed to load prompts from %s", path)
        return []
    if not isinstance(data, list):
        return []
    return [str(p) for p in data if isinstance(p, str)]


def list_source_audio() -> list[str]:
    if not SOURCE_AUDIO_DIR.is_dir():
        return []
    return sorted(
        [f.name for f in SOURCE_AUDIO_DIR.iterdir() if f.suffix.lower() in (".wav", ".mp3")]
    )


def prepare_datasets_ui(
    upload_file: str,
    name: str,
    existing: list[str] | None,
    min_tokens: int = 0,
    max_tokens: int | None = None,
) -> str:
    """Prepare one or more datasets from uploaded or existing audio files."""
    global STOP_FLAG
    tasks: list[tuple[str, str]] = []
    if upload_file:
        if not name:
            return "Please provide a dataset name for the uploaded audio."
        tasks.append((upload_file, name))
    for fname in existing or []:
        audio_path = SOURCE_AUDIO_DIR / fname
        tasks.append((str(audio_path), Path(fname).stem))
    if not tasks:
        return "No audio selected."

    msgs = []
    logger.info("Preparing %d dataset(s)", len(tasks))
    total = len(tasks)
    progress = gr.Progress()
    for idx, (audio_path, ds_name) in enumerate(tasks, start=1):
        if STOP_FLAG:
            STOP_FLAG = False
            return "Stopped"
        start = time.perf_counter()
        progress((idx - 1) / total, desc=f"Preparing {ds_name}...")
        out_dir = DATASETS_DIR / ds_name
        out_dir.parent.mkdir(parents=True, exist_ok=True)
        try:
            prepare_dataset(
                audio_path,
                str(out_dir),
                min_tokens=min_tokens,
                max_tokens=max_tokens,
            )
            msgs.append(f"{ds_name}: success")
            elapsed = time.perf_counter() - start
            logger.info("%s prepared in %.2fs", ds_name, elapsed)
        except Exception as e:  # pragma: no cover - best effort
            elapsed = time.perf_counter() - start
            logger.exception("Error preparing %s after %.2fs", ds_name, elapsed)
            msgs.append(f"{ds_name}: failed ({e})")
        progress(idx / total)
    return "\n".join(msgs)


# ---- Training ----
# Copy of train_dataset() from scripts/train_interactive.py with minimal changes
from datasets import load_dataset, load_from_disk
from unsloth import FastLanguageModel, is_bfloat16_supported
import torchaudio.transforms as T
from snac import SNAC
import torch
from transformers import TrainingArguments, Trainer, TrainerCallback
from typing import Callable, Optional

MODEL_NAME = os.environ.get("MODEL_NAME", "unsloth/orpheus-3b-0.1-ft")
CACHE_DIR = REPO_ROOT / "models"


def train_lora_single(
    dataset_source: str,
    lora_name: str,
    is_local: bool,
    batch_size: int = 1,
    grad_steps: int = 4,
    warm_steps: int = 5,
    max_steps: int = 60,
    epochs: int = 1,
    lr: float = 2e-4,
    log_steps: int = 1,
    weight_decay: float = 0.01,
    optim: str = "adamw_8bit",
    scheduler: str = "linear",
    progress: Optional[Callable[[float, str], None]] = None,
    progress_base: float = 0.0,
    progress_range: float = 1.0,
) -> str:
    """Train a single LoRA on a dataset."""
    logger.info("Training LoRA %s from %s", lora_name, dataset_source)
    start_time = time.perf_counter()
    if is_local:
        dataset = load_from_disk(dataset_source)
    else:
        dataset = load_dataset(dataset_source, split="train", cache_dir=str(DATASETS_DIR))

    model, tokenizer = FastLanguageModel.from_pretrained(
        model_name=MODEL_NAME,
        max_seq_length=2048,
        dtype=None,
        load_in_4bit=False,
        cache_dir=str(CACHE_DIR),
    )

    model = FastLanguageModel.get_peft_model(
        model,
        r=64,
        target_modules=["q_proj", "k_proj", "v_proj", "o_proj", "gate_proj", "up_proj", "down_proj"],
        lora_alpha=64,
        lora_dropout=0,
        bias="none",
        use_gradient_checkpointing="unsloth",
        random_state=3407,
        use_rslora=False,
        loftq_config=None,
    )

    save_dir = LORA_DIR / lora_name.replace("/", "_") / "lora_model"
    save_dir.mkdir(parents=True, exist_ok=True)

    ds_sample_rate = dataset[0]["audio"]["sampling_rate"]
    snac_model = SNAC.from_pretrained("hubertsiuzdak/snac_24khz", cache_dir=str(CACHE_DIR))
    snac_model = snac_model.to("cuda")

    import locale
    locale.getpreferredencoding = lambda: "UTF-8"

    def tokenise_audio(waveform):
        waveform = torch.from_numpy(waveform).unsqueeze(0)
        waveform = waveform.to(dtype=torch.float32)
        resample_transform = T.Resample(orig_freq=ds_sample_rate, new_freq=24000)
        waveform = resample_transform(waveform)
        waveform = waveform.unsqueeze(0).to("cuda")
        with torch.inference_mode():
            codes = snac_model.encode(waveform)
        all_codes = []
        for i in range(codes[0].shape[1]):
            all_codes.append(codes[0][0][i].item() + 128266)
            all_codes.append(codes[1][0][2 * i].item() + 128266 + 4096)
            all_codes.append(codes[2][0][4 * i].item() + 128266 + (2 * 4096))
            all_codes.append(codes[2][0][(4 * i) + 1].item() + 128266 + (3 * 4096))
            all_codes.append(codes[1][0][(2 * i) + 1].item() + 128266 + (4 * 4096))
            all_codes.append(codes[2][0][(4 * i) + 2].item() + 128266 + (5 * 4096))
            all_codes.append(codes[2][0][(4 * i) + 3].item() + 128266 + (6 * 4096))
        return all_codes

    def add_codes(example):
        codes_list = None
        try:
            answer_audio = example.get("audio")
            if answer_audio and "array" in answer_audio:
                audio_array = answer_audio["array"]
                codes_list = tokenise_audio(audio_array)
        except Exception as e:
            print(f"Skipping row due to error: {e}")
        example["codes_list"] = codes_list
        return example

    dataset = dataset.map(add_codes, remove_columns=["audio"])

    TOKENISER_LENGTH = 128256
    start_of_text = 128000
    end_of_text = 128009
    start_of_speech = TOKENISER_LENGTH + 1
    end_of_speech = TOKENISER_LENGTH + 2
    start_of_human = TOKENISER_LENGTH + 3
    end_of_human = TOKENISER_LENGTH + 4
    start_of_ai = TOKENISER_LENGTH + 5
    end_of_ai = TOKENISER_LENGTH + 6

    dataset = dataset.filter(lambda x: x["codes_list"] is not None)
    dataset = dataset.filter(lambda x: len(x["codes_list"]) > 0)

    def remove_duplicate_frames(example):
        vals = example["codes_list"]
        if len(vals) % 7 != 0:
            raise ValueError("Input list length must be divisible by 7")
        result = vals[:7]
        for i in range(7, len(vals), 7):
            current_first = vals[i]
            previous_first = result[-7]
            if current_first != previous_first:
                result.extend(vals[i:i + 7])
        example["codes_list"] = result
        return example

    dataset = dataset.map(remove_duplicate_frames)

    def create_input_ids(example):
        text_prompt = f"{example.get('source', '')}: {example['text']}" if 'source' in example else example['text']
        text_ids = tokenizer.encode(text_prompt, add_special_tokens=True)
        text_ids.append(end_of_text)
        example['text_tokens'] = text_ids
        input_ids = (
            [start_of_human]
            + example['text_tokens']
            + [end_of_human]
            + [start_of_ai]
            + [start_of_speech]
            + example['codes_list']
            + [end_of_speech]
            + [end_of_ai]
        )
        example['input_ids'] = input_ids
        example['labels'] = input_ids
        example['attention_mask'] = [1] * len(input_ids)
        return example

    dataset = dataset.map(create_input_ids, remove_columns=['text', 'codes_list'])

    before_len = len(dataset)
    dataset = dataset.filter(lambda x: len(x['input_ids']) <= 2048)
    skipped = before_len - len(dataset)
    if skipped:
        print(f"Skipped {skipped} sample(s) exceeding 2048 tokens.")

    columns_to_keep = ['input_ids', 'labels', 'attention_mask']
    columns_to_remove = [col for col in dataset.column_names if col not in columns_to_keep]
    dataset = dataset.remove_columns(columns_to_remove)

    trainer = Trainer(
        model=model,
        train_dataset=dataset,
        args=TrainingArguments(
            per_device_train_batch_size=batch_size,
            gradient_accumulation_steps=grad_steps,
            warmup_steps=warm_steps,
            max_steps=max_steps,
            num_train_epochs=epochs,
            learning_rate=lr,
            fp16=not is_bfloat16_supported(),
            bf16=is_bfloat16_supported(),
            logging_steps=log_steps,
            optim=optim,
            weight_decay=weight_decay,
            lr_scheduler_type=scheduler,
            seed=3407,
            output_dir="outputs",
            report_to="none",
        ),
    )

    total_steps = max_steps
    if progress is not None:
        class TrainingProgressCallback(TrainerCallback):
            def __init__(self):
                self.step = 0

            def on_step_end(self, args, state, control, **kwargs):
                self.step = state.global_step
                frac = progress_base + progress_range * (self.step / total_steps)
                percent = int(100 * self.step / total_steps)
                progress(frac, desc=f"Training LoRA — step {self.step}/{total_steps} — {percent}%")

            def on_train_end(self, args, state, control, **kwargs):
                progress(progress_base + progress_range, desc=f"Training LoRA — step {total_steps}/{total_steps} ✔")

        progress(progress_base, desc=f"Training LoRA — step 0/{total_steps} — 0%")
        trainer.add_callback(TrainingProgressCallback())

    trainer.train()

    model.save_pretrained(save_dir)
    tokenizer.save_pretrained(save_dir)
    elapsed = time.perf_counter() - start_time
    logger.info("LoRA %s trained in %.2fs", lora_name, elapsed)
    return f"LoRA saved under {save_dir.resolve()}"


def train_loras(
    hf_links: str,
    local_datasets: list[str],
    batch_size: int,
    grad_steps: int,
    warm_steps: int,
    max_steps: int,
    epochs: int,
    lr: float,
    log_steps: int,
    weight_decay: float,
    optim: str,
    scheduler: str,
) -> str:
    """Train one or more LoRAs based on the provided sources."""
    global STOP_FLAG
    dataset_info: list[tuple[str, str, bool]] = []
    links = [l.strip() for l in hf_links.splitlines() if l.strip()]
    for link in links:
        name = link.split("/")[-1]
        dataset_info.append((link, name, False))
    for ds in local_datasets:
        dataset_info.append((str(DATASETS_DIR / ds), ds, True))
    if not dataset_info:
        return "No datasets selected."
    msgs = []
    total = len(dataset_info)
    logger.info("Training %d LoRA(s)", total)
    progress = gr.Progress()
    for idx, (src, name, is_local) in enumerate(dataset_info, start=1):
        if STOP_FLAG:
            STOP_FLAG = False
            return "Stopped"
        progress((idx - 1) / total, desc=f"Training {name}...")
        start = time.perf_counter()
        try:
            msg = train_lora_single(
                src,
                name,
                is_local,
                batch_size,
                grad_steps,
                warm_steps,
                max_steps,
                epochs,
                lr,
                log_steps,
                weight_decay,
                optim,
                scheduler,
            )
            msgs.append(f"{name}: success")
            elapsed = time.perf_counter() - start
            logger.info("%s trained in %.2fs", name, elapsed)
        except Exception as e:  # pragma: no cover - best effort
            elapsed = time.perf_counter() - start
            logger.exception("Training failed for %s after %.2fs", name, elapsed)
            msgs.append(f"{name}: failed ({e})")
    progress(1)
    return "\n".join(msgs)

# ---- Inference ----
from peft import PeftModel

# Cache for loaded models to avoid reloading on every prompt
_LOADED_MODEL_NAME: str | None = None
_LOADED_LORA_PATH: str | None = None
_LOADED_MODEL = None
_LOADED_TOKENIZER = None
_SNAC_MODEL = None
_PIPELINE_TOKENIZER = None


def load_model(base_model: str, lora_path: str | None):
    """Load a model/Lora pair reusing any already loaded model."""
    global _LOADED_MODEL_NAME, _LOADED_LORA_PATH, _LOADED_MODEL, _LOADED_TOKENIZER
    if (
        _LOADED_MODEL is not None
        and _LOADED_MODEL_NAME == base_model
        and _LOADED_LORA_PATH == lora_path
    ):
        return _LOADED_MODEL, _LOADED_TOKENIZER

    if _LOADED_MODEL is not None:
        del _LOADED_MODEL
        torch.cuda.empty_cache()

    model, tokenizer = FastLanguageModel.from_pretrained(
        model_name=base_model,
        max_seq_length=2048,
        dtype=None,
        load_in_4bit=False,
        cache_dir=str(CACHE_DIR),
    )
    if lora_path and os.path.isdir(lora_path):
        model = PeftModel.from_pretrained(model, lora_path)
    FastLanguageModel.for_inference(model)

    _LOADED_MODEL_NAME = base_model
    _LOADED_LORA_PATH = lora_path
    _LOADED_MODEL = model
    _LOADED_TOKENIZER = tokenizer
    return model, tokenizer


def get_output_path(lora_name: str, ext: str = ".wav") -> Path:
    base_dir = REPO_ROOT / "audio_output" / lora_name
    base_dir.mkdir(parents=True, exist_ok=True)
    idx = 1
    while True:
        path = base_dir / f"{lora_name}_{idx}{ext}"
        if not path.exists():
            return path
        idx += 1


def get_snac_model():
    """Load SNAC model once and cache it."""
    global _SNAC_MODEL
    if _SNAC_MODEL is None:
        _SNAC_MODEL = SNAC.from_pretrained("hubertsiuzdak/snac_24khz", cache_dir=str(CACHE_DIR))
        _SNAC_MODEL = _SNAC_MODEL.to("cpu")
    return _SNAC_MODEL


def get_pipeline_tokenizer():
    """Return a cached tokenizer for length checks."""
    global _PIPELINE_TOKENIZER
    if _PIPELINE_TOKENIZER is None:
        _PIPELINE_TOKENIZER = AutoTokenizer.from_pretrained(
            MODEL_NAME,
            cache_dir=str(CACHE_DIR),
        )
    return _PIPELINE_TOKENIZER


def _merge_short_segments(
    texts: list[str],
    tokens: list[torch.Tensor],
    min_tokens: int,
) -> tuple[list[str], list[torch.Tensor]]:
    """Merge segments shorter than ``min_tokens`` with the previous one."""
    if min_tokens <= 0:
        return texts, tokens
    merged_texts: list[str] = []
    merged_tokens: list[torch.Tensor] = []
    for t_text, t_tokens in zip(texts, tokens):
        if merged_tokens and t_tokens.numel() < min_tokens:
            merged_texts[-1] = merged_texts[-1] + " " + t_text
            merged_tokens[-1] = torch.cat([merged_tokens[-1], t_tokens])
        else:
            merged_texts.append(t_text)
            merged_tokens.append(t_tokens)
    return merged_texts, merged_tokens


def split_prompt_by_tokens(
    text: str,
    tokenizer,
    max_tokens: int = 50,
    min_tokens: int = 0,
    return_text: bool = False,
) -> list[torch.Tensor] | tuple[list[str], list[torch.Tensor]]:
    """Split text into token chunks without cutting words."""
    words = text.split()
    segments: list[str] = []
    current: list[str] = []
    token_len = 0
    for w in words:
        n_tokens = len(tokenizer(w, add_special_tokens=False).input_ids)
        if token_len + n_tokens > max_tokens and current:
            segments.append(" ".join(current))
            current = [w]
            token_len = n_tokens
        else:
            current.append(w)
            token_len += n_tokens
    if current:
        segments.append(" ".join(current))
    token_segments = [tokenizer(s, return_tensors="pt").input_ids.squeeze(0) for s in segments]
    segments, token_segments = _merge_short_segments(segments, token_segments, min_tokens)
    return (segments, token_segments) if return_text else token_segments


def print_segment_log(prompt: str, segments: list[str]) -> None:
    """Print segment boundaries for a prompt."""
    logger.info("Segmentation log:")
    offset = 0
    for idx, seg in enumerate(segments, 1):
        start = prompt.find(seg, offset)
        end = start + len(seg)
        logger.info("%d: chars %d-%d: %s", idx, start, end, seg)
        offset = end


def split_prompt_full(
    text: str,
    tokenizer,
    chars: list[str] | None = None,
    return_text: bool = False,
) -> list[torch.Tensor] | tuple[list[str], list[torch.Tensor]]:
    """Split ``text`` at selected punctuation marks ignoring token limits."""
    if not chars:
        chars = [",", ".", "?", "!"]
    char_class = "".join(re.escape(c) for c in chars)
    pattern = rf"[^{char_class}]+(?:[{char_class}]+|$)"
    segments = [p.strip() for p in re.findall(pattern, text.strip()) if p.strip()]
    token_segments = [tokenizer(s, return_tensors="pt").input_ids.squeeze(0) for s in segments]
    return (segments, token_segments) if return_text else token_segments


def split_prompt_by_sentences(
    text: str,
    tokenizer,
    chars: list[str] | None = None,
    max_tokens: int = 50,
    min_tokens: int = 0,
    return_text: bool = False,
) -> list[torch.Tensor] | tuple[list[str], list[torch.Tensor]]:
    """Split text into sentence groups within a token range."""
    if not chars:
        chars = [",", ".", "?", "!"]
    char_class = "".join(re.escape(c) for c in chars)
    pattern = rf"(?<=[{char_class}])\s+"
    raw_parts = [s.strip() for s in re.split(pattern, text.strip()) if s.strip()]
    sentences: list[str] = []
    for part in raw_parts:
        if sentences:
            prev = sentences[-1]
            if prev.endswith(",") and (part.endswith(",") or len(part.split()) < 3):
                sentences[-1] = prev + " " + part
                continue
        sentences.append(part)
    segments: list[str] = []
    current: list[str] = []
    for sent in sentences:
        candidate = " ".join(current + [sent])
        token_len = len(tokenizer(candidate, add_special_tokens=False).input_ids)
        if token_len > max_tokens and current:
            segments.append(" ".join(current))
            current = [sent]
        else:
            current.append(sent)
    if current:
        segments.append(" ".join(current))
    token_segments = [tokenizer(s, return_tensors="pt").input_ids.squeeze(0) for s in segments]
    segments, token_segments = _merge_short_segments(segments, token_segments, min_tokens)
    return (segments, token_segments) if return_text else token_segments


def generate_audio_segment(
    tokens: torch.Tensor,
    model,
    snac_model,
    max_new_tokens: int = 1200,
) -> torch.Tensor:
    logger.info("Generating segment with %d tokens", tokens.numel())
    t0 = time.perf_counter()
    start_token = torch.tensor([[128259]], dtype=torch.int64)
    end_tokens = torch.tensor([[128009, 128260]], dtype=torch.int64)
    modified_input = torch.cat([start_token, tokens.unsqueeze(0), end_tokens], dim=1)
    attention_mask = torch.ones_like(modified_input)
    input_ids_cuda = modified_input.to("cuda")
    attn_cuda = attention_mask.to("cuda")
    generated = model.generate(
        input_ids=input_ids_cuda,
        attention_mask=attn_cuda,
        max_new_tokens=max_new_tokens,
        do_sample=True,
        temperature=0.6,
        top_p=0.95,
        repetition_penalty=1.1,
        num_return_sequences=1,
        eos_token_id=128258,
        use_cache=True,
    )
    logger.info("Model.generate finished in %.2fs", time.perf_counter() - t0)
    token_to_find = 128257
    token_to_remove = 128258
    token_indices = (generated == token_to_find).nonzero(as_tuple=True)
    if len(token_indices[1]) > 0:
        last_occurrence_idx = token_indices[1][-1].item()
        cropped_tensor = generated[:, last_occurrence_idx + 1 :]
    else:
        cropped_tensor = generated
    processed_rows = []
    for row in cropped_tensor:
        masked_row = row[row != token_to_remove]
        processed_rows.append(masked_row)
    code_lists = []
    for row in processed_rows:
        row_length = row.size(0)
        new_length = (row_length // 7) * 7
        trimmed_row = row[:new_length]
        trimmed_row = [t - 128266 for t in trimmed_row]
        code_lists.append(trimmed_row)

    def redistribute_codes(code_list):
        layer_1, layer_2, layer_3 = [], [], []
        for i in range((len(code_list) + 1) // 7):
            layer_1.append(code_list[7 * i])
            layer_2.append(code_list[7 * i + 1] - 4096)
            layer_3.append(code_list[7 * i + 2] - (2 * 4096))
            layer_3.append(code_list[7 * i + 3] - (3 * 4096))
            layer_2.append(code_list[7 * i + 4] - (4 * 4096))
            layer_3.append(code_list[7 * i + 5] - (5 * 4096))
            layer_3.append(code_list[7 * i + 6] - (6 * 4096))
        codes = [
            torch.tensor(layer_1).unsqueeze(0),
            torch.tensor(layer_2).unsqueeze(0),
            torch.tensor(layer_3).unsqueeze(0),
        ]
        audio_hat = snac_model.decode(codes)
        return audio_hat

    samples = [redistribute_codes(c) for c in code_lists]
    return samples[0].squeeze(0)


def generate_audio(
    text: str,
    lora_name: str | None,
    temperature: float = 0.6,
    top_p: float = 0.95,
    repetition_penalty: float = 1.1,
    max_new_tokens: int = 1200,
    segment: bool = False,
    segment_by: str = "tokens",
    seg_chars: list[str] | None = None,
    seg_min_tokens: int = 0,
    seg_max_tokens: int = 50,
    seg_gap: float = 0.0,
    fade_ms: int = 60,
    progress: Optional[Callable[[float, str], None]] = None,
    progress_base: float = 0.0,
    progress_range: float = 1.0,
) -> str:
    model_name = MODEL_NAME
    lora_path = None
    if lora_name:
        lora_path = LORA_DIR / lora_name / "lora_model"
    model, tokenizer = load_model(model_name, str(lora_path) if lora_path else None)

    snac_model = get_snac_model()

    token_count = len(tokenizer(text, add_special_tokens=False).input_ids)
    logger.info("Generating audio (%d tokens) using %s", token_count, lora_name or "base_model")
    start_time = time.perf_counter()
    if segment:
        if segment_by == "sentence":
            seg_text, segments = split_prompt_by_sentences(
                text,
                tokenizer,
                chars=seg_chars,
                max_tokens=seg_max_tokens,
                min_tokens=seg_min_tokens,
                return_text=True,
            )
        elif segment_by == "full_segment":
            seg_text, segments = split_prompt_full(
                text,
                tokenizer,
                chars=seg_chars,
                return_text=True,
            )
        else:
            seg_text, segments = split_prompt_by_tokens(
                text,
                tokenizer,
                max_tokens=seg_max_tokens,
                min_tokens=seg_min_tokens,
                return_text=True,
            )
        print_segment_log(text, seg_text)
        for i, seg in enumerate(segments, 1):
            logger.info("Segment %d tokens: %d", i, seg.numel())
    else:
        single = tokenizer(text, return_tensors='pt').input_ids.squeeze(0)
        logger.info("Single segment tokens: %d", single.numel())
        segments = [single]
    total_segments = len(segments)
    final_audio = None
    for idx, s in enumerate(segments, 1):
        if progress is not None:
            frac = progress_base + progress_range * (idx - 1) / total_segments
            percent = int(100 * (idx - 1) / total_segments)
            progress(frac, desc=f"Generating audio — segment {idx}/{total_segments} — {percent}%")
        part = generate_audio_segment(
            s, model, snac_model, max_new_tokens=max_new_tokens
        )
        if final_audio is None:
            final_audio = part
        else:
            final_audio = concat_with_fade(
                [final_audio, part], sample_rate=24000, fade_ms=fade_ms, gap_ms=int(seg_gap * 1000)
            )
        torch.cuda.empty_cache()
        gc.collect()
    if final_audio is None:
        return ""
    elapsed = time.perf_counter() - start_time
    duration = final_audio.shape[-1] / 24000
    rate = elapsed / duration if duration else 0.0
    logger.info("Inference time: %.2fs (%.2fs per generated second)", elapsed, rate)
    lora_name = lora_name or "base_model"
    path = get_output_path(lora_name)
    import torchaudio
    torchaudio.save(str(path), final_audio.detach().cpu(), 24000)
    torch.cuda.empty_cache()
    gc.collect()
    logger.info("Saved audio to %s", path)
    if progress is not None:
        desc = f"Generating audio — segment {total_segments}/{total_segments} ✔"
        if abs(progress_base + progress_range - 1.0) < 1e-6:
            progress(1, desc=desc + "  (Done)")
        else:
            progress(progress_base + progress_range, desc=desc)
    return str(path)


def generate_batch(
    prompts: list[str],
    loras: list[str],
    temperature: float,
    top_p: float,
    repetition_penalty: float,
    max_new_tokens: int,
    segment: bool,
    segment_by: str,
    seg_chars: list[str] | None,
    seg_min_tokens: int,
    seg_max_tokens: int,
    seg_gap: float = 0.0,
    fade_ms: int = 60,
    progress: Optional[Callable[[float, str], None]] = None,
    progress_base: float = 0.0,
    progress_range: float = 1.0,
) -> tuple[str, str]:
    """Generate audio for multiple prompts/LORAs."""
    global STOP_FLAG
    if not prompts:
        return "", ""
    loras = loras or [None]
    results: list[tuple[str, str]] = []
    last_path = ""
    total = len(prompts) * len(loras)
    step = 0
    local_progress = None
    if progress is None:
        local_progress = gr.Progress()
        progress_fn = local_progress
    else:
        progress_fn = progress
    for lora in loras:
        for text in prompts:
            if STOP_FLAG:
                STOP_FLAG = False
                return "", ""
            if progress_fn is not None:
                frac = progress_base + progress_range * (step / total)
                percent = int(100 * step / total)
                progress_fn(frac, desc=f"Generating audio — segment {step+1}/{total} — {percent}%")
            logger.info("Generating prompt '%s' with lora '%s'", text, lora or 'base_model')
            path = generate_audio(
                text,
                None if lora == "<base>" else lora,
                temperature,
                top_p,
                repetition_penalty,
                max_new_tokens,
                segment,
                segment_by,
                seg_chars,
                seg_min_tokens,
                seg_max_tokens,
                seg_gap,
                fade_ms,
                progress_fn,
                progress_base + progress_range * (step / total),
                progress_range / total,
            )
            torch.cuda.empty_cache()
            gc.collect()
            caption = f"{lora or 'base'}: {text}"[:60]
            results.append((path, caption))
            last_path = path
            step += 1
    if progress_fn is not None:
        progress_fn(progress_base + progress_range, desc=f"Generating audio — segment {total}/{total} ✔")
    html_items = []
    for path, caption in results:
        html_items.append(
            f"<div style='margin-bottom:1em'>"
            f"<p>{caption}</p>"
            f"<audio controls src='file={path}'></audio>"
            f"</div>"
        )
    return "\n".join(html_items), last_path


def dataset_status(name: str) -> str:
    """Return model status message for a dataset."""
    ds_name = Path(name).stem
    lora_path = LORA_DIR / ds_name / "lora_model"
    return "Model already created" if lora_path.is_dir() else ""


def dataset_status_multi(names: list[str]) -> str:
    """Return status for multiple datasets."""
    msgs: list[str] = []
    for name in names:
        ds_name = Path(name).stem
        lora_path = LORA_DIR / ds_name / "lora_model"
        status = "Model already created" if lora_path.is_dir() else ""
        msgs.append(f"{ds_name}: {status}")
    return "\n".join(msgs)


def run_full_pipeline(dataset_file: str, prompt: str, fade_ms: int = 60) -> tuple[str, str]:
    """Prepare dataset, train LoRA and run inference."""
    global STOP_FLAG
    if not dataset_file:
        return "No dataset selected", ""
    if not prompt:
        return "Prompt is empty", ""
    ds_name = Path(dataset_file).stem
    audio_path = SOURCE_AUDIO_DIR / dataset_file
    dataset_dir = DATASETS_DIR / ds_name
    lora_dir = LORA_DIR / ds_name / "lora_model"
    progress = gr.Progress()
    msgs = []
    if STOP_FLAG:
        STOP_FLAG = False
        return "Stopped", ""
    if not dataset_dir.is_dir():
        progress(0.0, desc="Preparing dataset (0/1) — 0%")
        prepare_dataset(str(audio_path), str(dataset_dir))
        progress(0.3, desc="Preparing dataset (1/1) — 100% ✔")
        msgs.append("Dataset prepared")
    else:
        progress(0.3, desc="Preparing dataset (1/1) — 100% ✔")
        msgs.append("Dataset already prepared")
    if STOP_FLAG:
        STOP_FLAG = False
        return "Stopped", ""
    if not lora_dir.is_dir():
        train_lora_single(
            str(dataset_dir),
            ds_name,
            True,
            progress=progress,
            progress_base=0.3,
            progress_range=0.5,
        )
        msgs.append("LoRA trained")
    else:
        progress(0.8, desc="Training LoRA — step 1/1 — 100% ✔")
        msgs.append("LoRA already trained")
    tokenizer = get_pipeline_tokenizer()
    token_len = len(tokenizer(prompt, add_special_tokens=False).input_ids)
    use_segmentation = token_len > 50
    if STOP_FLAG:
        STOP_FLAG = False
        return "Stopped", ""
    if use_segmentation:
        out_path = generate_audio(
            prompt,
            ds_name,
            max_new_tokens=2400,
            segment=True,
            segment_by="sentence",
            seg_chars=[",", ".", "?", "!"],
            seg_min_tokens=0,
            seg_max_tokens=50,
            seg_gap=0.0,
            fade_ms=fade_ms,
            progress=progress,
            progress_base=0.8,
            progress_range=0.2,
        )
    else:
        out_path = generate_audio(
            prompt,
            ds_name,
            fade_ms=fade_ms,
            progress=progress,
            progress_base=0.8,
            progress_range=0.2,
        )
    msgs.append(f"Audio saved to {out_path}")
    return "\n".join(msgs), out_path


def run_full_pipeline_batch(
    dataset_files: list[str],
    prompt: str,
    prompt_file: str | None,
    batch: int,
    fade_ms: int = 60,
) -> tuple[str, str]:
    """Run the full pipeline for multiple datasets and prompts."""
    global STOP_FLAG
    if not dataset_files:
        return "No dataset selected", ""
    if prompt_file:
        prompts = load_prompts(prompt_file)
        if not prompts:
            return "Prompt list is empty", ""
    else:
        if not prompt:
            return "Prompt is empty", ""
        prompts = [prompt] * max(1, int(batch or 1))
    msgs: list[str] = []
    html_blocks: list[str] = []
    total = len(dataset_files)
    progress = gr.Progress()
    tokenizer = get_pipeline_tokenizer()
    seg_needed = any(
        len(tokenizer(p, add_special_tokens=False).input_ids) > 50 for p in prompts
    )
    max_tokens = 2400 if seg_needed else 1200
    for idx, dataset_file in enumerate(dataset_files, 1):
        if STOP_FLAG:
            STOP_FLAG = False
            return "Stopped", ""
        ds_name = Path(dataset_file).stem
        audio_path = SOURCE_AUDIO_DIR / dataset_file
        dataset_dir = DATASETS_DIR / ds_name
        lora_dir = LORA_DIR / ds_name / "lora_model"
        base_progress = (idx - 1) / total
        prep_range = 0.3 / total
        train_range = 0.5 / total
        gen_range = 0.2 / total
        if not dataset_dir.is_dir():
            progress(base_progress, desc=f"Preparing dataset ({idx}/{total}) — {int(100 * (idx - 1)/total)}%")
            prepare_dataset(str(audio_path), str(dataset_dir))
            progress(base_progress + prep_range, desc=f"Preparing dataset ({idx}/{total}) — 100% ✔")
            msgs.append(f"{ds_name}: dataset prepared")
        else:
            progress(base_progress + prep_range, desc=f"Preparing dataset ({idx}/{total}) — 100% ✔")
            msgs.append(f"{ds_name}: dataset already prepared")
        if STOP_FLAG:
            STOP_FLAG = False
            return "Stopped", ""
        if not lora_dir.is_dir():
            train_lora_single(
                str(dataset_dir),
                ds_name,
                True,
                progress=progress,
                progress_base=base_progress + prep_range,
                progress_range=train_range,
            )
            msgs.append(f"{ds_name}: LoRA trained")
        else:
            progress(base_progress + prep_range + train_range, desc="Training LoRA — step 1/1 — 100% ✔")
            msgs.append(f"{ds_name}: LoRA already trained")
        if STOP_FLAG:
            STOP_FLAG = False
            return "Stopped", ""
        html, _ = generate_batch(
            prompts,
            [ds_name],
            temperature=0.6,
            top_p=0.95,
            repetition_penalty=1.1,
            max_new_tokens=max_tokens,
            segment=seg_needed,
            segment_by="sentence",
            seg_chars=[",", ".", "?", "!"] if seg_needed else None,
            seg_min_tokens=0,
            seg_max_tokens=50,
            seg_gap=0.0,
            fade_ms=fade_ms,
            progress=progress,
            progress_base=base_progress + prep_range + train_range,
            progress_range=gen_range,
        )
        html_blocks.append(html)
    return "\n".join(msgs), "<hr/>".join(html_blocks)


# ---- Gradio Interface ----
dataset_choices = list_datasets()
lora_choices = list_loras()
prompt_files = list_prompt_files()


def refresh_lists() -> tuple[gr.components.Dropdown, gr.components.Dropdown]:
    """Reload dataset and prompt list choices from disk."""
    return (
        gr.update(choices=list_source_audio()),
        gr.update(choices=[""] + list_prompt_files()),
    )

with gr.Blocks() as demo:
    gr.Markdown("# OrpheusX Gradio Interface")

    refresh_btn = gr.Button("Refresh directories")
    stop_btn = gr.Button("Stop Task")
    exit_btn = gr.Button("Exit")

    with gr.Tabs():
        with gr.Tab("Unified"):
            with gr.Tabs():
                with gr.Tab("Auto Pipeline"):
                    auto_dataset = gr.Dropdown(choices=list_source_audio(), label="Dataset", multiselect=True)
                    auto_status = gr.Markdown()
                    auto_prompt = gr.Textbox(label="Prompt")
                    auto_batch = gr.Slider(1, 5, step=1, value=1, label="Batch")
                    auto_prompt_file = gr.Dropdown(choices=[""] + prompt_files, label="Prompt List")
                    auto_btn = gr.Button("Run Pipeline")
                    auto_log = gr.Textbox()
                    auto_output = gr.HTML()

                    auto_dataset.change(dataset_status_multi, auto_dataset, auto_status)
                    auto_btn.click(
                        run_full_pipeline_batch,
                        [auto_dataset, auto_prompt, auto_prompt_file, auto_batch],
                        [auto_log, auto_output],
                    )

    refresh_btn.click(
        refresh_lists,
        None,
        [auto_dataset, auto_prompt_file],
    )
    stop_btn.click(stop_current, None, None)
    exit_btn.click(exit_app, None, None)
if __name__ == "__main__":
<<<<<<< HEAD
    # Enable queuing so gr.Progress bars update correctly during long tasks.
    # Some older Gradio versions don't accept extra parameters like
    # ``concurrency_count`` or ``status_update_rate`` on ``queue()``.
    # Using the default queue settings maximizes compatibility.
    demo.queue().launch(server_port=18188, server_name="0.0.0.0")
=======
    demo.queue(concurrency_count=1, status_update_rate=1).launch(
        server_port=18188, server_name="0.0.0.0"
    )
>>>>>>> 7fde9f6c
<|MERGE_RESOLUTION|>--- conflicted
+++ resolved
@@ -1083,14 +1083,8 @@
     stop_btn.click(stop_current, None, None)
     exit_btn.click(exit_app, None, None)
 if __name__ == "__main__":
-<<<<<<< HEAD
     # Enable queuing so gr.Progress bars update correctly during long tasks.
     # Some older Gradio versions don't accept extra parameters like
     # ``concurrency_count`` or ``status_update_rate`` on ``queue()``.
     # Using the default queue settings maximizes compatibility.
     demo.queue().launch(server_port=18188, server_name="0.0.0.0")
-=======
-    demo.queue(concurrency_count=1, status_update_rate=1).launch(
-        server_port=18188, server_name="0.0.0.0"
-    )
->>>>>>> 7fde9f6c
