# -*- coding: utf-8 -*-
"""Simple Gradio interface for OrpheusX workflows.

This script exposes dataset preparation, model training and inference
through a web UI. It reuses the existing command line utilities without
modifying them.
"""
from __future__ import annotations

import os
import sys
import signal
from pathlib import Path
import json
import re
import base64
import typing
import unsloth  # must be imported before transformers
from transformers import AutoTokenizer
import gradio as gr
import gc
import time
from tools.logger_utils import get_logger

# Helper for audio concatenation with crossfade
from audio_utils import concat_with_fade

# The prepare_dataset helper can be imported safely
from scripts.prepare_dataset import prepare_dataset

REPO_ROOT = Path(__file__).resolve().parent
DATASETS_DIR = REPO_ROOT / "datasets"
# Match the CLI scripts which store LoRAs under ``lora_models``
LORA_DIR = REPO_ROOT / "lora_models"
PROMPT_LIST_DIR = REPO_ROOT / "prompt_list"
SOURCE_AUDIO_DIR = REPO_ROOT / "source_audio"
MAX_PROMPTS = 5

logger = get_logger("gradio_app")
STOP_FLAG = False


def stop_current() -> str:
    """Signal long-running tasks to stop."""
    global STOP_FLAG
    STOP_FLAG = True
    return "Stop signal sent"


def exit_app() -> None:
    """Terminate the Gradio process."""
    os._exit(0)


def list_datasets() -> list[str]:
    if not DATASETS_DIR.is_dir():
        return []
    return sorted([d.name for d in DATASETS_DIR.iterdir() if d.is_dir()])


def list_loras() -> list[str]:
    if not LORA_DIR.is_dir():
        return []
    return sorted([d.name for d in LORA_DIR.iterdir() if d.is_dir()])


def list_prompt_files() -> list[str]:
    if not PROMPT_LIST_DIR.is_dir():
        return []
    return sorted([f.name for f in PROMPT_LIST_DIR.glob("*.json")])


def load_prompts(file_name: str) -> list[str]:
    """Return prompts from a JSON file under ``PROMPT_LIST_DIR``."""
    path = PROMPT_LIST_DIR / file_name
    try:
        with open(path, "r", encoding="utf-8") as f:
            data = json.load(f)
    except Exception:
        logger.exception("Failed to load prompts from %s", path)
        return []
    if not isinstance(data, list):
        return []
    return [str(p) for p in data if isinstance(p, str)]


def list_source_audio() -> list[str]:
    if not SOURCE_AUDIO_DIR.is_dir():
        return []
    return sorted(
        [f.name for f in SOURCE_AUDIO_DIR.iterdir() if f.suffix.lower() in (".wav", ".mp3")]
    )


def prepare_datasets_ui(
    upload_file: str,
    name: str,
    existing: list[str] | None,
    min_tokens: int = 0,
    max_tokens: int | None = None,
) -> str:
    """Prepare one or more datasets from uploaded or existing audio files."""
    global STOP_FLAG
    tasks: list[tuple[str, str]] = []
    if upload_file:
        if not name:
            return "Please provide a dataset name for the uploaded audio."
        tasks.append((upload_file, name))
    for fname in existing or []:
        audio_path = SOURCE_AUDIO_DIR / fname
        tasks.append((str(audio_path), Path(fname).stem))
    if not tasks:
        return "No audio selected."

    msgs = []
    logger.info("Preparing %d dataset(s)", len(tasks))
    total = len(tasks)
    progress = gr.Progress()
    for idx, (audio_path, ds_name) in enumerate(tasks, start=1):
        if STOP_FLAG:
            STOP_FLAG = False
            return "Stopped"
        start = time.perf_counter()
        progress((idx - 1) / total, desc=f"Preparing {ds_name}...")
        out_dir = DATASETS_DIR / ds_name
        out_dir.parent.mkdir(parents=True, exist_ok=True)
        try:
            prepare_dataset(
                audio_path,
                str(out_dir),
                min_tokens=min_tokens,
                max_tokens=max_tokens,
            )
            msgs.append(f"{ds_name}: success")
            elapsed = time.perf_counter() - start
            logger.info("%s prepared in %.2fs", ds_name, elapsed)
        except Exception as e:  # pragma: no cover - best effort
            elapsed = time.perf_counter() - start
            logger.exception("Error preparing %s after %.2fs", ds_name, elapsed)
            msgs.append(f"{ds_name}: failed ({e})")
        progress(idx / total)
    return "\n".join(msgs)


# ---- Training ----
# Copy of train_dataset() from scripts/train_interactive.py with minimal changes
from datasets import load_dataset, load_from_disk
from unsloth import FastLanguageModel, is_bfloat16_supported
import torchaudio.transforms as T
from snac import SNAC
import torch
from transformers import TrainingArguments, Trainer

MODEL_NAME = os.environ.get("MODEL_NAME", "unsloth/orpheus-3b-0.1-ft")
CACHE_DIR = REPO_ROOT / "models"


def train_lora_single(
    dataset_source: str,
    lora_name: str,
    is_local: bool,
    batch_size: int = 1,
    grad_steps: int = 4,
    warm_steps: int = 5,
    max_steps: int = 60,
    epochs: int = 1,
    lr: float = 2e-4,
    log_steps: int = 1,
    weight_decay: float = 0.01,
    optim: str = "adamw_8bit",
    scheduler: str = "linear",
) -> str:
    """Train a single LoRA on a dataset."""
    logger.info("Training LoRA %s from %s", lora_name, dataset_source)
    start_time = time.perf_counter()
    if is_local:
        dataset = load_from_disk(dataset_source)
    else:
        dataset = load_dataset(dataset_source, split="train", cache_dir=str(DATASETS_DIR))

    model, tokenizer = FastLanguageModel.from_pretrained(
        model_name=MODEL_NAME,
        max_seq_length=2048,
        dtype=None,
        load_in_4bit=False,
        cache_dir=str(CACHE_DIR),
    )

    model = FastLanguageModel.get_peft_model(
        model,
        r=64,
        target_modules=["q_proj", "k_proj", "v_proj", "o_proj", "gate_proj", "up_proj", "down_proj"],
        lora_alpha=64,
        lora_dropout=0,
        bias="none",
        use_gradient_checkpointing="unsloth",
        random_state=3407,
        use_rslora=False,
        loftq_config=None,
    )

    save_dir = LORA_DIR / lora_name.replace("/", "_") / "lora_model"
    save_dir.mkdir(parents=True, exist_ok=True)

    ds_sample_rate = dataset[0]["audio"]["sampling_rate"]
    snac_model = SNAC.from_pretrained("hubertsiuzdak/snac_24khz", cache_dir=str(CACHE_DIR))
    snac_model = snac_model.to("cuda")

    import locale
    locale.getpreferredencoding = lambda: "UTF-8"

    def tokenise_audio(waveform):
        waveform = torch.from_numpy(waveform).unsqueeze(0)
        waveform = waveform.to(dtype=torch.float32)
        resample_transform = T.Resample(orig_freq=ds_sample_rate, new_freq=24000)
        waveform = resample_transform(waveform)
        waveform = waveform.unsqueeze(0).to("cuda")
        with torch.inference_mode():
            codes = snac_model.encode(waveform)
        all_codes = []
        for i in range(codes[0].shape[1]):
            all_codes.append(codes[0][0][i].item() + 128266)
            all_codes.append(codes[1][0][2 * i].item() + 128266 + 4096)
            all_codes.append(codes[2][0][4 * i].item() + 128266 + (2 * 4096))
            all_codes.append(codes[2][0][(4 * i) + 1].item() + 128266 + (3 * 4096))
            all_codes.append(codes[1][0][(2 * i) + 1].item() + 128266 + (4 * 4096))
            all_codes.append(codes[2][0][(4 * i) + 2].item() + 128266 + (5 * 4096))
            all_codes.append(codes[2][0][(4 * i) + 3].item() + 128266 + (6 * 4096))
        return all_codes

    def add_codes(example):
        codes_list = None
        try:
            answer_audio = example.get("audio")
            if answer_audio and "array" in answer_audio:
                audio_array = answer_audio["array"]
                codes_list = tokenise_audio(audio_array)
        except Exception as e:
            print(f"Skipping row due to error: {e}")
        example["codes_list"] = codes_list
        return example

    dataset = dataset.map(add_codes, remove_columns=["audio"])

    TOKENISER_LENGTH = 128256
    start_of_text = 128000
    end_of_text = 128009
    start_of_speech = TOKENISER_LENGTH + 1
    end_of_speech = TOKENISER_LENGTH + 2
    start_of_human = TOKENISER_LENGTH + 3
    end_of_human = TOKENISER_LENGTH + 4
    start_of_ai = TOKENISER_LENGTH + 5
    end_of_ai = TOKENISER_LENGTH + 6

    dataset = dataset.filter(lambda x: x["codes_list"] is not None)
    dataset = dataset.filter(lambda x: len(x["codes_list"]) > 0)

    def remove_duplicate_frames(example):
        vals = example["codes_list"]
        if len(vals) % 7 != 0:
            raise ValueError("Input list length must be divisible by 7")
        result = vals[:7]
        for i in range(7, len(vals), 7):
            current_first = vals[i]
            previous_first = result[-7]
            if current_first != previous_first:
                result.extend(vals[i:i + 7])
        example["codes_list"] = result
        return example

    dataset = dataset.map(remove_duplicate_frames)

    def create_input_ids(example):
        text_prompt = f"{example.get('source', '')}: {example['text']}" if 'source' in example else example['text']
        text_ids = tokenizer.encode(text_prompt, add_special_tokens=True)
        text_ids.append(end_of_text)
        example['text_tokens'] = text_ids
        input_ids = (
            [start_of_human]
            + example['text_tokens']
            + [end_of_human]
            + [start_of_ai]
            + [start_of_speech]
            + example['codes_list']
            + [end_of_speech]
            + [end_of_ai]
        )
        example['input_ids'] = input_ids
        example['labels'] = input_ids
        example['attention_mask'] = [1] * len(input_ids)
        return example

    dataset = dataset.map(create_input_ids, remove_columns=['text', 'codes_list'])

    before_len = len(dataset)
    dataset = dataset.filter(lambda x: len(x['input_ids']) <= 2048)
    skipped = before_len - len(dataset)
    if skipped:
        print(f"Skipped {skipped} sample(s) exceeding 2048 tokens.")

    columns_to_keep = ['input_ids', 'labels', 'attention_mask']
    columns_to_remove = [col for col in dataset.column_names if col not in columns_to_keep]
    dataset = dataset.remove_columns(columns_to_remove)

    trainer = Trainer(
        model=model,
        train_dataset=dataset,
        args=TrainingArguments(
            per_device_train_batch_size=batch_size,
            gradient_accumulation_steps=grad_steps,
            warmup_steps=warm_steps,
            max_steps=max_steps,
            num_train_epochs=epochs,
            learning_rate=lr,
            fp16=not is_bfloat16_supported(),
            bf16=is_bfloat16_supported(),
            logging_steps=log_steps,
            optim=optim,
            weight_decay=weight_decay,
            lr_scheduler_type=scheduler,
            seed=3407,
            output_dir="outputs",
            report_to="none",
        ),
    )

    trainer.train()

    model.save_pretrained(save_dir)
    tokenizer.save_pretrained(save_dir)
    elapsed = time.perf_counter() - start_time
    logger.info("LoRA %s trained in %.2fs", lora_name, elapsed)
    return f"LoRA saved under {save_dir.resolve()}"


def train_loras(
    hf_links: str,
    local_datasets: list[str],
    batch_size: int,
    grad_steps: int,
    warm_steps: int,
    max_steps: int,
    epochs: int,
    lr: float,
    log_steps: int,
    weight_decay: float,
    optim: str,
    scheduler: str,
) -> str:
    """Train one or more LoRAs based on the provided sources."""
    global STOP_FLAG
    dataset_info: list[tuple[str, str, bool]] = []
    links = [l.strip() for l in hf_links.splitlines() if l.strip()]
    for link in links:
        name = link.split("/")[-1]
        dataset_info.append((link, name, False))
    for ds in local_datasets:
        dataset_info.append((str(DATASETS_DIR / ds), ds, True))
    if not dataset_info:
        return "No datasets selected."
    msgs = []
    total = len(dataset_info)
    logger.info("Training %d LoRA(s)", total)
    progress = gr.Progress()
    for idx, (src, name, is_local) in enumerate(dataset_info, start=1):
        if STOP_FLAG:
            STOP_FLAG = False
            return "Stopped"
        progress((idx - 1) / total, desc=f"Training {name}...")
        start = time.perf_counter()
        try:
            msg = train_lora_single(
                src,
                name,
                is_local,
                batch_size,
                grad_steps,
                warm_steps,
                max_steps,
                epochs,
                lr,
                log_steps,
                weight_decay,
                optim,
                scheduler,
            )
            msgs.append(f"{name}: success")
            elapsed = time.perf_counter() - start
            logger.info("%s trained in %.2fs", name, elapsed)
        except Exception as e:  # pragma: no cover - best effort
            elapsed = time.perf_counter() - start
            logger.exception("Training failed for %s after %.2fs", name, elapsed)
            msgs.append(f"{name}: failed ({e})")
    progress(1)
    return "\n".join(msgs)

# ---- Inference ----
from peft import PeftModel

# Cache for loaded models to avoid reloading on every prompt
_LOADED_MODEL_NAME: str | None = None
_LOADED_LORA_PATH: str | None = None
_LOADED_MODEL = None
_LOADED_TOKENIZER = None
_SNAC_MODEL = None
_PIPELINE_TOKENIZER = None


def load_model(base_model: str, lora_path: str | None):
    """Load a model/Lora pair reusing any already loaded model."""
    global _LOADED_MODEL_NAME, _LOADED_LORA_PATH, _LOADED_MODEL, _LOADED_TOKENIZER
    if (
        _LOADED_MODEL is not None
        and _LOADED_MODEL_NAME == base_model
        and _LOADED_LORA_PATH == lora_path
    ):
        return _LOADED_MODEL, _LOADED_TOKENIZER

    if _LOADED_MODEL is not None:
        del _LOADED_MODEL
        torch.cuda.empty_cache()

    model, tokenizer = FastLanguageModel.from_pretrained(
        model_name=base_model,
        max_seq_length=2048,
        dtype=None,
        load_in_4bit=False,
        cache_dir=str(CACHE_DIR),
    )
    if lora_path and os.path.isdir(lora_path):
        model = PeftModel.from_pretrained(model, lora_path)
    FastLanguageModel.for_inference(model)

    _LOADED_MODEL_NAME = base_model
    _LOADED_LORA_PATH = lora_path
    _LOADED_MODEL = model
    _LOADED_TOKENIZER = tokenizer
    return model, tokenizer


def get_output_path(lora_name: str, ext: str = ".wav") -> Path:
    base_dir = REPO_ROOT / "audio_output" / lora_name
    base_dir.mkdir(parents=True, exist_ok=True)
    idx = 1
    while True:
        path = base_dir / f"{lora_name}_{idx}{ext}"
        if not path.exists():
            return path
        idx += 1


def get_snac_model():
    """Load SNAC model once and cache it."""
    global _SNAC_MODEL
    if _SNAC_MODEL is None:
        _SNAC_MODEL = SNAC.from_pretrained("hubertsiuzdak/snac_24khz", cache_dir=str(CACHE_DIR))
        _SNAC_MODEL = _SNAC_MODEL.to("cpu")
    return _SNAC_MODEL


def get_pipeline_tokenizer():
    """Return a cached tokenizer for length checks."""
    global _PIPELINE_TOKENIZER
    if _PIPELINE_TOKENIZER is None:
        _PIPELINE_TOKENIZER = AutoTokenizer.from_pretrained(
            MODEL_NAME,
            cache_dir=str(CACHE_DIR),
        )
    return _PIPELINE_TOKENIZER


def _merge_short_segments(
    texts: list[str],
    tokens: list[torch.Tensor],
    min_tokens: int,
) -> tuple[list[str], list[torch.Tensor]]:
    """Merge segments shorter than ``min_tokens`` with the previous one."""
    if min_tokens <= 0:
        return texts, tokens
    merged_texts: list[str] = []
    merged_tokens: list[torch.Tensor] = []
    for t_text, t_tokens in zip(texts, tokens):
        if merged_tokens and t_tokens.numel() < min_tokens:
            merged_texts[-1] = merged_texts[-1] + " " + t_text
            merged_tokens[-1] = torch.cat([merged_tokens[-1], t_tokens])
        else:
            merged_texts.append(t_text)
            merged_tokens.append(t_tokens)
    return merged_texts, merged_tokens


def split_prompt_by_tokens(
    text: str,
    tokenizer,
    max_tokens: int = 50,
    min_tokens: int = 0,
    return_text: bool = False,
) -> list[torch.Tensor] | tuple[list[str], list[torch.Tensor]]:
    """Split text into token chunks without cutting words."""
    words = text.split()
    segments: list[str] = []
    current: list[str] = []
    token_len = 0
    for w in words:
        n_tokens = len(tokenizer(w, add_special_tokens=False).input_ids)
        if token_len + n_tokens > max_tokens and current:
            segments.append(" ".join(current))
            current = [w]
            token_len = n_tokens
        else:
            current.append(w)
            token_len += n_tokens
    if current:
        segments.append(" ".join(current))
    token_segments = [tokenizer(s, return_tensors="pt").input_ids.squeeze(0) for s in segments]
    segments, token_segments = _merge_short_segments(segments, token_segments, min_tokens)
    return (segments, token_segments) if return_text else token_segments


def print_segment_log(prompt: str, segments: list[str]) -> None:
    """Print segment boundaries for a prompt."""
    logger.info("Segmentation log:")
    offset = 0
    for idx, seg in enumerate(segments, 1):
        start = prompt.find(seg, offset)
        end = start + len(seg)
        logger.info("%d: chars %d-%d: %s", idx, start, end, seg)
        offset = end


def split_prompt_full(
    text: str,
    tokenizer,
    chars: list[str] | None = None,
    return_text: bool = False,
) -> list[torch.Tensor] | tuple[list[str], list[torch.Tensor]]:
    """Split ``text`` at selected punctuation marks ignoring token limits."""
    if not chars:
        chars = [",", ".", "?", "!"]
    char_class = "".join(re.escape(c) for c in chars)
    pattern = rf"[^{char_class}]+(?:[{char_class}]+|$)"
    segments = [p.strip() for p in re.findall(pattern, text.strip()) if p.strip()]
    token_segments = [tokenizer(s, return_tensors="pt").input_ids.squeeze(0) for s in segments]
    return (segments, token_segments) if return_text else token_segments


def split_prompt_by_sentences(
    text: str,
    tokenizer,
    chars: list[str] | None = None,
    max_tokens: int = 50,
    min_tokens: int = 0,
    return_text: bool = False,
) -> list[torch.Tensor] | tuple[list[str], list[torch.Tensor]]:
    """Split text into sentence groups within a token range."""
    if not chars:
        chars = [",", ".", "?", "!"]
    char_class = "".join(re.escape(c) for c in chars)
    pattern = rf"(?<=[{char_class}])\s+"
    raw_parts = [s.strip() for s in re.split(pattern, text.strip()) if s.strip()]
    sentences: list[str] = []
    for part in raw_parts:
        if sentences:
            prev = sentences[-1]
            if prev.endswith(",") and (part.endswith(",") or len(part.split()) < 3):
                sentences[-1] = prev + " " + part
                continue
        sentences.append(part)
    segments: list[str] = []
    current: list[str] = []
    for sent in sentences:
        candidate = " ".join(current + [sent])
        token_len = len(tokenizer(candidate, add_special_tokens=False).input_ids)
        if token_len > max_tokens and current:
            segments.append(" ".join(current))
            current = [sent]
        else:
            current.append(sent)
    if current:
        segments.append(" ".join(current))
    token_segments = [tokenizer(s, return_tensors="pt").input_ids.squeeze(0) for s in segments]
    segments, token_segments = _merge_short_segments(segments, token_segments, min_tokens)
    return (segments, token_segments) if return_text else token_segments


def generate_audio_segment(
    tokens: torch.Tensor,
    model,
    snac_model,
    max_new_tokens: int = 1200,
) -> torch.Tensor:
    logger.info("Generating segment with %d tokens", tokens.numel())
    t0 = time.perf_counter()
    start_token = torch.tensor([[128259]], dtype=torch.int64)
    end_tokens = torch.tensor([[128009, 128260]], dtype=torch.int64)
    modified_input = torch.cat([start_token, tokens.unsqueeze(0), end_tokens], dim=1)
    attention_mask = torch.ones_like(modified_input)
    input_ids_cuda = modified_input.to("cuda")
    attn_cuda = attention_mask.to("cuda")
    generated = model.generate(
        input_ids=input_ids_cuda,
        attention_mask=attn_cuda,
        max_new_tokens=max_new_tokens,
        do_sample=True,
        temperature=0.6,
        top_p=0.95,
        repetition_penalty=1.1,
        num_return_sequences=1,
        eos_token_id=128258,
        use_cache=True,
    )
    logger.info("Model.generate finished in %.2fs", time.perf_counter() - t0)
    token_to_find = 128257
    token_to_remove = 128258
    token_indices = (generated == token_to_find).nonzero(as_tuple=True)
    if len(token_indices[1]) > 0:
        last_occurrence_idx = token_indices[1][-1].item()
        cropped_tensor = generated[:, last_occurrence_idx + 1 :]
    else:
        cropped_tensor = generated
    processed_rows = []
    for row in cropped_tensor:
        masked_row = row[row != token_to_remove]
        processed_rows.append(masked_row)
    code_lists = []
    for row in processed_rows:
        row_length = row.size(0)
        new_length = (row_length // 7) * 7
        trimmed_row = row[:new_length]
        trimmed_row = [t - 128266 for t in trimmed_row]
        code_lists.append(trimmed_row)

    def redistribute_codes(code_list):
        layer_1, layer_2, layer_3 = [], [], []
        for i in range((len(code_list) + 1) // 7):
            layer_1.append(code_list[7 * i])
            layer_2.append(code_list[7 * i + 1] - 4096)
            layer_3.append(code_list[7 * i + 2] - (2 * 4096))
            layer_3.append(code_list[7 * i + 3] - (3 * 4096))
            layer_2.append(code_list[7 * i + 4] - (4 * 4096))
            layer_3.append(code_list[7 * i + 5] - (5 * 4096))
            layer_3.append(code_list[7 * i + 6] - (6 * 4096))
        codes = [
            torch.tensor(layer_1).unsqueeze(0),
            torch.tensor(layer_2).unsqueeze(0),
            torch.tensor(layer_3).unsqueeze(0),
        ]
        audio_hat = snac_model.decode(codes)
        return audio_hat

    samples = [redistribute_codes(c) for c in code_lists]
    return samples[0].squeeze(0)


def generate_audio(
    text: str,
    lora_name: str | None,
    temperature: float = 0.6,
    top_p: float = 0.95,
    repetition_penalty: float = 1.1,
    max_new_tokens: int = 1200,
    segment: bool = False,
    segment_by: str = "tokens",
    seg_chars: list[str] | None = None,
    seg_min_tokens: int = 0,
    seg_max_tokens: int = 50,
    seg_gap: float = 0.0,
    fade_ms: int = 60,
) -> str:
    model_name = MODEL_NAME
    lora_path = None
    if lora_name:
        lora_path = LORA_DIR / lora_name / "lora_model"
    model, tokenizer = load_model(model_name, str(lora_path) if lora_path else None)

    snac_model = get_snac_model()

    token_count = len(tokenizer(text, add_special_tokens=False).input_ids)
    logger.info("Generating audio (%d tokens) using %s", token_count, lora_name or "base_model")
    start_time = time.perf_counter()
    if segment:
        if segment_by == "sentence":
            seg_text, segments = split_prompt_by_sentences(
                text,
                tokenizer,
                chars=seg_chars,
                max_tokens=seg_max_tokens,
                min_tokens=seg_min_tokens,
                return_text=True,
            )
        elif segment_by == "full_segment":
            seg_text, segments = split_prompt_full(
                text,
                tokenizer,
                chars=seg_chars,
                return_text=True,
            )
        else:
            seg_text, segments = split_prompt_by_tokens(
                text,
                tokenizer,
                max_tokens=seg_max_tokens,
                min_tokens=seg_min_tokens,
                return_text=True,
            )
        print_segment_log(text, seg_text)
        for i, seg in enumerate(segments, 1):
            logger.info("Segment %d tokens: %d", i, seg.numel())
    else:
        single = tokenizer(text, return_tensors='pt').input_ids.squeeze(0)
        logger.info("Single segment tokens: %d", single.numel())
        segments = [single]
    final_audio = None
    for s in segments:
        part = generate_audio_segment(
            s, model, snac_model, max_new_tokens=max_new_tokens
        )
        if final_audio is None:
            final_audio = part
        else:
            final_audio = concat_with_fade(
                [final_audio, part], sample_rate=24000, fade_ms=fade_ms, gap_ms=int(seg_gap * 1000)
            )
        torch.cuda.empty_cache()
        gc.collect()
    if final_audio is None:
        return ""
    elapsed = time.perf_counter() - start_time
    duration = final_audio.shape[-1] / 24000
    rate = elapsed / duration if duration else 0.0
    logger.info("Inference time: %.2fs (%.2fs per generated second)", elapsed, rate)
    lora_name = lora_name or "base_model"
    path = get_output_path(lora_name)
    import torchaudio
    torchaudio.save(
        str(path),
        final_audio.detach().cpu(),
        24000,
        encoding="PCM_S",
        bits_per_sample=16,
    )
    torch.cuda.empty_cache()
    gc.collect()
    logger.info("Saved audio to %s", path)
    return str(path)


def generate_batch(
    prompts: list[str],
    loras: list[str],
    temperature: float,
    top_p: float,
    repetition_penalty: float,
    max_new_tokens: int,
    segment: bool,
    segment_by: str,
    seg_chars: list[str] | None,
    seg_min_tokens: int,
    seg_max_tokens: int,
    seg_gap: float = 0.0,
    fade_ms: int = 60,
) -> tuple[str, str]:
    """Generate audio for multiple prompts/LORAs."""
    global STOP_FLAG
    if not prompts:
        return "", ""
    loras = loras or [None]
    results: list[tuple[str, str]] = []
    last_path = ""
    total = len(prompts) * len(loras)
    step = 0
    progress = gr.Progress()
    for lora in loras:
        for text in prompts:
            if STOP_FLAG:
                STOP_FLAG = False
                return "", ""
            progress(step / total, desc=f"Generating {lora or 'base'}...")
            logger.info("Generating prompt '%s' with lora '%s'", text, lora or 'base_model')
            path = generate_audio(
                text,
                None if lora == "<base>" else lora,
                temperature,
                top_p,
                repetition_penalty,
                max_new_tokens,
                segment,
                segment_by,
                seg_chars,
                seg_min_tokens,
                seg_max_tokens,
                seg_gap,
                fade_ms,
            )
            torch.cuda.empty_cache()
            gc.collect()
            caption = f"{lora or 'base'}: {text}"[:60]
            results.append((path, caption))
            last_path = path
            step += 1
    progress(1)
    html_items = []
    for path, caption in results:
        try:
            with open(path, "rb") as f:
                b64 = base64.b64encode(f.read()).decode("ascii")
            src = f"data:audio/wav;base64,{b64}"
        except Exception:
            logger.exception("Failed to read %s", path)
            src = ""
        html_items.append(
            f"<div style='margin-bottom:1em'>"
            f"<p>{caption}</p>"
            f"<audio controls src='{src}'></audio>"
            f"</div>"
        )
    return "\n".join(html_items), last_path



def dataset_status(name: str) -> str:
    """Return model status message for a dataset."""
    ds_name = Path(name).stem
    lora_path = LORA_DIR / ds_name / "lora_model"
    if lora_path.is_dir():
        return "Model already created"
    return "Model not created"


def dataset_status_multi(names: typing.Any) -> str:
    """Return status for one or more datasets."""
    if not names:
        return ""
    if isinstance(names, str):
        names = [names]
    msgs: list[str] = []
    for name in names:
        ds_name = Path(str(name)).stem
        lora_path = LORA_DIR / ds_name / "lora_model"
        status = "Model already created" if lora_path.is_dir() else "Model not created"
        msgs.append(f"{ds_name}: {status}")
    return "<br>".join(msgs)



def run_full_pipeline(dataset_file: str, prompt: str, fade_ms: int = 60) -> tuple[str, str]:
    """Prepare dataset, train LoRA and run inference."""
    global STOP_FLAG
    if not dataset_file:
        return "No dataset selected", ""
    if not prompt:
        return "Prompt is empty", ""
    ds_name = Path(dataset_file).stem
    audio_path = SOURCE_AUDIO_DIR / dataset_file
    dataset_dir = DATASETS_DIR / ds_name
    lora_dir = LORA_DIR / ds_name / "lora_model"
    progress = gr.Progress()
    msgs = []
    if STOP_FLAG:
        STOP_FLAG = False
        return "Stopped", ""
    if not dataset_dir.is_dir():
        progress(0.0, desc="Preparing dataset")
        prepare_dataset(str(audio_path), str(dataset_dir))
        msgs.append("Dataset prepared")
    else:
        msgs.append("Dataset already prepared")
    if STOP_FLAG:
        STOP_FLAG = False
        return "Stopped", ""
    if not lora_dir.is_dir():
        progress(0.33, desc="Training LoRA")
        train_lora_single(str(dataset_dir), ds_name, True)
        msgs.append("LoRA trained")
    else:
        msgs.append("LoRA already trained")
    tokenizer = get_pipeline_tokenizer()
    token_len = len(tokenizer(prompt, add_special_tokens=False).input_ids)
    use_segmentation = token_len > 50
    progress(0.66, desc="Generating audio")
    if STOP_FLAG:
        STOP_FLAG = False
        return "Stopped", ""
    if use_segmentation:
        out_path = generate_audio(
            prompt,
            ds_name,
            max_new_tokens=2400,
            segment=True,
            segment_by="sentence",
            seg_chars=[",", ".", "?", "!"],
            seg_min_tokens=0,
            seg_max_tokens=50,
            seg_gap=0.0,
            fade_ms=fade_ms,
        )
    else:
        out_path = generate_audio(prompt, ds_name, fade_ms=fade_ms)
    progress(1, desc="Done")
    msgs.append(f"Audio saved to {out_path}")
    return "\n".join(msgs), out_path


def run_full_pipeline_batch(
    dataset_files: list[str],
    prompt: str,
    prompt_file: str | None,
    batch: int,
    temperature: float = 0.6,
    top_p: float = 0.95,
    repetition_penalty: float = 1.1,
<<<<<<< HEAD
=======
    max_new_tokens: int = 1200,
    segment: bool = False,
    segment_by: str = "tokens",
    seg_chars: list[str] | None = None,
    seg_min_tokens: int = 0,
    seg_max_tokens: int = 50,
    seg_gap: float = 0.0,
>>>>>>> 7c1231a1
    fade_ms: int = 60,
) -> typing.Generator[tuple[str, str, str], None, None]:
    """Run the full pipeline for multiple datasets and prompts with live counter."""
    global STOP_FLAG
    if not dataset_files:
        yield "No dataset selected", "", ""
        return
    if prompt_file:
        prompts = load_prompts(prompt_file)
        if not prompts:
            yield "Prompt list is empty", "", ""
            return
    else:
        if not prompt:
            yield "Prompt is empty", "", ""
            return
        prompts = [prompt] * max(1, int(batch or 1))

    if isinstance(seg_chars, str):
        seg_chars = [c.strip() for c in seg_chars.split() if c.strip()]

    max_tokens = max_new_tokens

    msgs: list[str] = []
    html_blocks: dict[str, list[str]] = {
        Path(d).stem: [] for d in dataset_files
    }
    counters: dict[str, int] = {Path(d).stem: 0 for d in dataset_files}
    total_per_ds = len(prompts)

    def fmt_counters() -> str:
        """Return progress for each dataset as ``Model: current/total`` lines."""
        return "\n".join(
            f"{name}: {counters[name]}/{total_per_ds}" for name in counters
        )

    def build_html() -> str:
        columns = []
        for name, blocks in html_blocks.items():
            column = [f"<div style='flex:1;padding-right:1em'><h3>{name}</h3>"]
            column.extend(blocks)
            column.append("</div>")
            columns.append("".join(column))
        return "<div style='display:flex;gap:1em'>" + "".join(columns) + "</div>"

    progress = gr.Progress()
    total_steps = len(dataset_files) * (len(prompts) + 2)
    step = 0

    # Initial counter display
    yield "", fmt_counters(), gr.update(value=build_html(), visible=False)

    for dataset_file in dataset_files:
        if STOP_FLAG:
            STOP_FLAG = False
            yield "Stopped", fmt_counters(), gr.update(value=build_html(), visible=any(html_blocks.values()))
            return
        ds_name = Path(dataset_file).stem
        audio_path = SOURCE_AUDIO_DIR / dataset_file
        dataset_dir = DATASETS_DIR / ds_name
        lora_dir = LORA_DIR / ds_name / "lora_model"

        progress(step / total_steps, desc=f"Preparing {ds_name}")
        if not dataset_dir.is_dir():
            prepare_dataset(str(audio_path), str(dataset_dir))
            msgs.append(f"{ds_name}: dataset prepared")
        else:
            msgs.append(f"{ds_name}: dataset already prepared")
        step += 1
        yield "\n".join(msgs), fmt_counters(), gr.update(value=build_html(), visible=any(html_blocks.values()))
        if STOP_FLAG:
            STOP_FLAG = False
            yield "Stopped", fmt_counters(), gr.update(value=build_html(), visible=any(html_blocks.values()))
            return

        progress(step / total_steps, desc=f"Training {ds_name}")
        if not lora_dir.is_dir():
            train_lora_single(str(dataset_dir), ds_name, True)
            msgs.append(f"{ds_name}: LoRA trained")
        else:
            msgs.append(f"{ds_name}: LoRA already trained")
        step += 1
        yield "\n".join(msgs), fmt_counters(), gr.update(value=build_html(), visible=any(html_blocks.values()))
        if STOP_FLAG:
            STOP_FLAG = False
            yield "Stopped", fmt_counters(), gr.update(value=build_html(), visible=any(html_blocks.values()))
            return

        for text in prompts:
            progress(step / total_steps, desc=f"Generating {ds_name}")
<<<<<<< HEAD
            if seg_needed:
                path = generate_audio(
                    text,
                    ds_name,
                    temperature=temperature,
                    top_p=top_p,
                    repetition_penalty=repetition_penalty,
                    max_new_tokens=max_tokens,
                    segment=True,
                    segment_by="sentence",
                    seg_chars=[",", ".", "?", "!"],
                    seg_min_tokens=0,
                    seg_max_tokens=50,
                    seg_gap=0.0,
                    fade_ms=fade_ms,
                )
            else:
                path = generate_audio(
                    text,
                    ds_name,
                    temperature=temperature,
                    top_p=top_p,
                    repetition_penalty=repetition_penalty,
                    max_new_tokens=max_tokens,
                    segment=False,
                    fade_ms=fade_ms,
                )
=======
            path = generate_audio(
                text,
                ds_name,
                temperature=temperature,
                top_p=top_p,
                repetition_penalty=repetition_penalty,
                max_new_tokens=max_tokens,
                segment=segment,
                segment_by=segment_by,
                seg_chars=seg_chars,
                seg_min_tokens=seg_min_tokens,
                seg_max_tokens=seg_max_tokens,
                seg_gap=seg_gap,
                fade_ms=fade_ms,
            )
>>>>>>> 7c1231a1
            try:
                with open(path, "rb") as f:
                    b64 = base64.b64encode(f.read()).decode("ascii")
                src = f"data:audio/wav;base64,{b64}"
            except Exception:
                logger.exception("Failed to read %s", path)
                src = ""
            html_blocks[ds_name].append(
                "".join(
                    [
                        "<div style='margin-bottom:1em'>",
                        f"<p>{text[:60]}</p>",
                        f"<audio controls src='{src}'></audio>",
                        "</div>",
                    ]
                )
            )
            counters[ds_name] += 1
            step += 1
            yield "\n".join(msgs), fmt_counters(), gr.update(value=build_html(), visible=any(html_blocks.values()))
            if STOP_FLAG:
                STOP_FLAG = False
                yield "Stopped", fmt_counters(), gr.update(value=build_html(), visible=any(html_blocks.values()))
                return
    progress(1, desc="Done")
    yield "\n".join(msgs), fmt_counters(), gr.update(value=build_html(), visible=any(html_blocks.values()))


# ---- Gradio Interface ----
dataset_choices = list_datasets()
lora_choices = list_loras()
prompt_files = list_prompt_files()


def refresh_lists() -> tuple[gr.components.Dropdown, gr.components.Dropdown]:
    """Reload dataset and prompt list choices from disk."""
    return (
        gr.update(choices=list_source_audio()),
        gr.update(choices=[""] + list_prompt_files()),
    )

CSS = """
#top-right-buttons {
    display: flex;
    justify-content: flex-end;
}
"""

with gr.Blocks(css=CSS) as demo:
    gr.Markdown("# OrpheusX Gradio Interface")

    with gr.Row(elem_id="top-right-buttons"):
        refresh_btn = gr.Button("Refresh directories", size="sm")
        stop_btn = gr.Button("Stop Task", size="sm")
        exit_btn = gr.Button("Exit", size="sm")

    with gr.Tabs():
        with gr.Tab("Unified"):
<<<<<<< HEAD
=======
            auto_dataset = gr.Dropdown(choices=list_source_audio(), label="Dataset", multiselect=True)
            auto_prompt = gr.Textbox(label="Prompt")
            auto_batch = gr.Slider(1, 5, step=1, value=1, label="Batch")
            auto_prompt_file = gr.Dropdown(choices=[""] + prompt_files, label="Prompt List")
            with gr.Accordion("Ajustes avanzados", open=False):
                adv_temperature = gr.Slider(0.1, 1.0, value=0.6, step=0.05, label="Temperatura")
                adv_top_p = gr.Slider(0.5, 1.0, value=0.95, step=0.05, label="Top-p")
                adv_repeat = gr.Slider(1.0, 2.0, value=1.1, step=0.05, label="Repetición")
                adv_max_tokens = gr.Slider(100, 3000, value=1200, step=10, label="Máx. nuevos tokens")
                adv_segment = gr.Checkbox(False, label="Segmentar")
                adv_segment_by = gr.Dropdown(["tokens", "sentence", "full_segment"], value="tokens", label="Segmentar por")
                adv_seg_chars = gr.Textbox(value=", . ? !", label="Separadores")
                adv_seg_min = gr.Slider(0, 50, value=0, step=1, label="Mín. tokens segmento")
                adv_seg_max = gr.Slider(10, 100, value=50, step=1, label="Máx. tokens segmento")
                adv_seg_gap = gr.Slider(0.0, 2.0, value=0.0, step=0.1, label="Pausa entre segmentos (s)")
                adv_fade_ms = gr.Slider(0, 1000, value=60, step=10, label="Crossfade (ms)")
            auto_btn = gr.Button("Run Pipeline")
>>>>>>> 7c1231a1
            with gr.Row():
                with gr.Column(scale=65):
                    auto_dataset = gr.Dropdown(choices=list_source_audio(), label="Dataset", multiselect=True)
                    auto_prompt = gr.Textbox(label="Prompt")
                    auto_batch = gr.Slider(1, 5, step=1, value=1, label="Batch")
                    auto_prompt_file = gr.Dropdown(choices=[""] + prompt_files, label="Prompt List")
                    auto_btn = gr.Button("Run Pipeline")
                    with gr.Row():
                        auto_log = gr.Textbox(scale=1)
                        auto_counter = gr.Textbox(scale=1)
                    auto_output = gr.HTML(visible=False)
                with gr.Column(scale=35):
                    with gr.Accordion("Advanced Settings", open=False):
                        adv_temperature = gr.Slider(0.1, 1.0, value=0.6, step=0.05, label="Temperature")
                        adv_top_p = gr.Slider(0.5, 1.0, value=0.95, step=0.05, label="Top-p")
                        adv_repeat = gr.Slider(1.0, 2.0, value=1.1, step=0.05, label="Repetition Penalty")
                        adv_fade_ms = gr.Slider(0, 1000, value=60, step=10, label="Crossfade (ms)")

            auto_btn.click(
                run_full_pipeline_batch,
                [
                    auto_dataset,
                    auto_prompt,
                    auto_prompt_file,
                    auto_batch,
                    adv_temperature,
                    adv_top_p,
                    adv_repeat,
<<<<<<< HEAD
=======
                    adv_max_tokens,
                    adv_segment,
                    adv_segment_by,
                    adv_seg_chars,
                    adv_seg_min,
                    adv_seg_max,
                    adv_seg_gap,
>>>>>>> 7c1231a1
                    adv_fade_ms,
                ],
                [auto_log, auto_counter, auto_output],
            )

    refresh_btn.click(
        refresh_lists,
        None,
        [auto_dataset, auto_prompt_file],
    )
    stop_btn.click(stop_current, None, None)
    exit_btn.click(exit_app, None, None)
if __name__ == "__main__":
    demo.queue(default_concurrency_limit=2)
    demo.launch(server_port=18188)<|MERGE_RESOLUTION|>--- conflicted
+++ resolved
@@ -909,16 +909,6 @@
     temperature: float = 0.6,
     top_p: float = 0.95,
     repetition_penalty: float = 1.1,
-<<<<<<< HEAD
-=======
-    max_new_tokens: int = 1200,
-    segment: bool = False,
-    segment_by: str = "tokens",
-    seg_chars: list[str] | None = None,
-    seg_min_tokens: int = 0,
-    seg_max_tokens: int = 50,
-    seg_gap: float = 0.0,
->>>>>>> 7c1231a1
     fade_ms: int = 60,
 ) -> typing.Generator[tuple[str, str, str], None, None]:
     """Run the full pipeline for multiple datasets and prompts with live counter."""
@@ -1009,7 +999,6 @@
 
         for text in prompts:
             progress(step / total_steps, desc=f"Generating {ds_name}")
-<<<<<<< HEAD
             if seg_needed:
                 path = generate_audio(
                     text,
@@ -1037,23 +1026,7 @@
                     segment=False,
                     fade_ms=fade_ms,
                 )
-=======
-            path = generate_audio(
-                text,
-                ds_name,
-                temperature=temperature,
-                top_p=top_p,
-                repetition_penalty=repetition_penalty,
-                max_new_tokens=max_tokens,
-                segment=segment,
-                segment_by=segment_by,
-                seg_chars=seg_chars,
-                seg_min_tokens=seg_min_tokens,
-                seg_max_tokens=seg_max_tokens,
-                seg_gap=seg_gap,
-                fade_ms=fade_ms,
-            )
->>>>>>> 7c1231a1
+
             try:
                 with open(path, "rb") as f:
                     b64 = base64.b64encode(f.read()).decode("ascii")
@@ -1112,26 +1085,6 @@
 
     with gr.Tabs():
         with gr.Tab("Unified"):
-<<<<<<< HEAD
-=======
-            auto_dataset = gr.Dropdown(choices=list_source_audio(), label="Dataset", multiselect=True)
-            auto_prompt = gr.Textbox(label="Prompt")
-            auto_batch = gr.Slider(1, 5, step=1, value=1, label="Batch")
-            auto_prompt_file = gr.Dropdown(choices=[""] + prompt_files, label="Prompt List")
-            with gr.Accordion("Ajustes avanzados", open=False):
-                adv_temperature = gr.Slider(0.1, 1.0, value=0.6, step=0.05, label="Temperatura")
-                adv_top_p = gr.Slider(0.5, 1.0, value=0.95, step=0.05, label="Top-p")
-                adv_repeat = gr.Slider(1.0, 2.0, value=1.1, step=0.05, label="Repetición")
-                adv_max_tokens = gr.Slider(100, 3000, value=1200, step=10, label="Máx. nuevos tokens")
-                adv_segment = gr.Checkbox(False, label="Segmentar")
-                adv_segment_by = gr.Dropdown(["tokens", "sentence", "full_segment"], value="tokens", label="Segmentar por")
-                adv_seg_chars = gr.Textbox(value=", . ? !", label="Separadores")
-                adv_seg_min = gr.Slider(0, 50, value=0, step=1, label="Mín. tokens segmento")
-                adv_seg_max = gr.Slider(10, 100, value=50, step=1, label="Máx. tokens segmento")
-                adv_seg_gap = gr.Slider(0.0, 2.0, value=0.0, step=0.1, label="Pausa entre segmentos (s)")
-                adv_fade_ms = gr.Slider(0, 1000, value=60, step=10, label="Crossfade (ms)")
-            auto_btn = gr.Button("Run Pipeline")
->>>>>>> 7c1231a1
             with gr.Row():
                 with gr.Column(scale=65):
                     auto_dataset = gr.Dropdown(choices=list_source_audio(), label="Dataset", multiselect=True)
@@ -1160,16 +1113,6 @@
                     adv_temperature,
                     adv_top_p,
                     adv_repeat,
-<<<<<<< HEAD
-=======
-                    adv_max_tokens,
-                    adv_segment,
-                    adv_segment_by,
-                    adv_seg_chars,
-                    adv_seg_min,
-                    adv_seg_max,
-                    adv_seg_gap,
->>>>>>> 7c1231a1
                     adv_fade_ms,
                 ],
                 [auto_log, auto_counter, auto_output],
