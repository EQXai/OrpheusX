--- conflicted
+++ resolved
@@ -362,11 +362,8 @@
 prompt_files = list_prompt_files()
 
 
-<<<<<<< HEAD
 def refresh_lists() -> tuple:
-=======
-def refresh_lists() -> tuple[gr.Update, gr.Update, gr.Update]:
->>>>>>> c94e315a
+
     """Reload datasets, LoRAs and prompt lists from disk."""
     return (
         gr.update(choices=list_datasets()),
