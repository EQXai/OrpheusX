--- conflicted
+++ resolved
@@ -836,7 +836,6 @@
     refresh_btn = gr.Button("Refresh directories")
 
     with gr.Tabs():
-<<<<<<< HEAD
         with gr.Tab("Unified"):
             with gr.Tabs():
                 with gr.Tab("Auto Pipeline"):
@@ -850,8 +849,6 @@
                     auto_dataset.change(dataset_status, auto_dataset, auto_status)
                     auto_btn.click(run_full_pipeline, [auto_dataset, auto_prompt], [auto_log, auto_audio])
 
-=======
->>>>>>> b6f50f66
         with gr.Tab("Main"):
             with gr.Tabs():
                 with gr.Tab("Prepare Dataset"):
@@ -1004,19 +1001,7 @@
 
                     clear_btn.click(lambda: ("", None), None, [gallery, last_audio], queue=False)
 
-<<<<<<< HEAD
-=======
-                with gr.Tab("Auto Pipeline"):
-                    auto_dataset = gr.Dropdown(choices=list_source_audio(), label="Dataset")
-                    auto_status = gr.Markdown()
-                    auto_prompt = gr.Textbox(label="Prompt")
-                    auto_btn = gr.Button("Run Pipeline")
-                    auto_log = gr.Textbox()
-                    auto_audio = gr.Audio(label="Output")
-
-                    auto_dataset.change(dataset_status, auto_dataset, auto_status)
-                    auto_btn.click(run_full_pipeline, [auto_dataset, auto_prompt], [auto_log, auto_audio])
->>>>>>> b6f50f66
+
 
         with gr.Tab("TESTING"):
             with gr.Tabs():
