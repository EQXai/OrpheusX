import gradio as gr
from orpheus_tts import OrpheusModel
import wave
import time
<<<<<<< HEAD
import os
import logging
import re
import asyncio
=======
import asyncio
import threading
import signal
from tools.logger_utils import get_logger

# Helper for audio concatenation with crossfade
from audio_utils import concat_with_fade
from orpheusx.utils.longform import (
    generate_segments_parallel,
    generate_long_form_speech_async,
)

# The prepare_dataset helper can be imported safely
from scripts.prepare_dataset import prepare_dataset

REPO_ROOT = Path(__file__).resolve().parent
DATASETS_DIR = REPO_ROOT / "datasets"
# Match the CLI scripts which store LoRAs under ``lora_models``
LORA_DIR = REPO_ROOT / "lora_models"
PROMPT_LIST_DIR = REPO_ROOT / "prompt_list"
SOURCE_AUDIO_DIR = REPO_ROOT / "source_audio"
MAX_PROMPTS = 5

logger = get_logger("gradio_app")

# Global flag for cancelling long-running tasks from the UI
CANCEL_EVENT = threading.Event()


def request_cancel() -> str:
    """Signal any running task to cancel."""
    CANCEL_EVENT.set()
    return "Cancellation requested"


def shutdown_server() -> None:
    """Immediately stop the Gradio server."""
    os._exit(0)


def list_datasets() -> list[str]:
    if not DATASETS_DIR.is_dir():
        return []
    return sorted([d.name for d in DATASETS_DIR.iterdir() if d.is_dir()])

>>>>>>> 462325d3

# Configure logging
logging.basicConfig(level=logging.INFO, format='%(asctime)s - %(levelname)s - %(message)s')
logger = logging.getLogger(__name__)

# Global variables
model = None
MODEL_SAMPLE_RATE = 24000

model_path = None  # Set this to your local model path if needed
model_name = model_path if model_path else "canopylabs/orpheus-tts-0.1-finetune-prod"


def load_model(model_name=model_name):
    """Load the Orpheus TTS model."""
    global model
    try:
<<<<<<< HEAD
        logger.info(f"Loading model from: {model_name}")
        model = OrpheusModel(model_name=model_name)
        return True
    except Exception as e:
        logger.error(f"Error loading model: {str(e)}")
        return False


def generate_speech(prompt, voice, temperature, top_p, repetition_penalty, max_tokens):
    """Generate speech for a single text input."""
    if model is None:
        load_model()

    start_time = time.monotonic()
    syn_tokens = model.generate_speech(
        prompt=prompt,
        voice=voice,
        temperature=temperature,
        top_p=top_p,
        repetition_penalty=repetition_penalty,
        max_tokens=max_tokens,
=======
        with open(path, "r", encoding="utf-8") as f:
            data = json.load(f)
    except Exception:
        logger.exception("Failed to load prompts from %s", path)
        return []
    if not isinstance(data, list):
        return []
    return [str(p) for p in data if isinstance(p, str)]


def list_source_audio() -> list[str]:
    if not SOURCE_AUDIO_DIR.is_dir():
        return []
    return sorted(
        [f.name for f in SOURCE_AUDIO_DIR.iterdir() if f.suffix.lower() in (".wav", ".mp3")]
    )


def prepare_datasets_ui(
    upload_file: str,
    name: str,
    existing: list[str] | None,
    min_tokens: int = 0,
    max_tokens: int | None = None,
) -> str:
    """Prepare one or more datasets from uploaded or existing audio files."""
    tasks: list[tuple[str, str]] = []
    if upload_file:
        if not name:
            return "Please provide a dataset name for the uploaded audio."
        tasks.append((upload_file, name))
    for fname in existing or []:
        audio_path = SOURCE_AUDIO_DIR / fname
        tasks.append((str(audio_path), Path(fname).stem))
    if not tasks:
        return "No audio selected."

    msgs = []
    logger.info("Preparing %d dataset(s)", len(tasks))
    total = len(tasks)
    progress = gr.Progress()
    for idx, (audio_path, ds_name) in enumerate(tasks, start=1):
        if CANCEL_EVENT.is_set():
            CANCEL_EVENT.clear()
            msgs.append("Cancelled")
            break
        start = time.perf_counter()
        progress((idx - 1) / total, desc=f"Preparing {ds_name}...")
        out_dir = DATASETS_DIR / ds_name
        out_dir.parent.mkdir(parents=True, exist_ok=True)
        try:
            prepare_dataset(
                audio_path,
                str(out_dir),
                min_tokens=min_tokens,
                max_tokens=max_tokens,
            )
            msgs.append(f"{ds_name}: success")
            elapsed = time.perf_counter() - start
            logger.info("%s prepared in %.2fs", ds_name, elapsed)
        except Exception as e:  # pragma: no cover - best effort
            elapsed = time.perf_counter() - start
            logger.exception("Error preparing %s after %.2fs", ds_name, elapsed)
            msgs.append(f"{ds_name}: failed ({e})")
        progress(idx / total)
    return "\n".join(msgs)


# ---- Training ----
# Copy of train_dataset() from scripts/train_interactive.py with minimal changes
from datasets import load_dataset, load_from_disk
from unsloth import FastLanguageModel, is_bfloat16_supported
import torchaudio.transforms as T
from snac import SNAC
import torch
from transformers import TrainingArguments, Trainer

MODEL_NAME = os.environ.get("MODEL_NAME", "unsloth/orpheus-3b-0.1-ft")
CACHE_DIR = REPO_ROOT / "models"


def train_lora_single(
    dataset_source: str,
    lora_name: str,
    is_local: bool,
    batch_size: int = 1,
    grad_steps: int = 4,
    warm_steps: int = 5,
    max_steps: int = 60,
    epochs: int = 1,
    lr: float = 2e-4,
    log_steps: int = 1,
    weight_decay: float = 0.01,
    optim: str = "adamw_8bit",
    scheduler: str = "linear",
) -> str:
    """Train a single LoRA on a dataset."""
    logger.info("Training LoRA %s from %s", lora_name, dataset_source)
    start_time = time.perf_counter()
    if is_local:
        dataset = load_from_disk(dataset_source)
    else:
        dataset = load_dataset(dataset_source, split="train", cache_dir=str(DATASETS_DIR))

    model, tokenizer = FastLanguageModel.from_pretrained(
        model_name=MODEL_NAME,
        max_seq_length=2048,
        dtype=None,
        load_in_4bit=False,
        cache_dir=str(CACHE_DIR),
    )

    model = FastLanguageModel.get_peft_model(
        model,
        r=64,
        target_modules=["q_proj", "k_proj", "v_proj", "o_proj", "gate_proj", "up_proj", "down_proj"],
        lora_alpha=64,
        lora_dropout=0,
        bias="none",
        use_gradient_checkpointing="unsloth",
        random_state=3407,
        use_rslora=False,
        loftq_config=None,
>>>>>>> 462325d3
    )
    output_filename = f"output_{int(time.time())}.wav"
    with wave.open(output_filename, "wb") as wf:
        wf.setnchannels(1)
        wf.setsampwidth(2)
        wf.setframerate(MODEL_SAMPLE_RATE)
        total_frames = 0
        for audio_chunk in syn_tokens:
            frame_count = len(audio_chunk) // (wf.getsampwidth() * wf.getnchannels())
            total_frames += frame_count
            wf.writeframes(audio_chunk)
        duration = total_frames / wf.getframerate()
    processing_time = time.monotonic() - start_time
    result_message = f"Generated {duration:.2f} seconds of audio in {processing_time:.2f} seconds"
    logger.info(result_message)
    return output_filename, result_message


def chunk_text(text, max_chunk_size=300):
    """Split text into smaller chunks at sentence boundaries."""
    text = re.sub(r"\s+", " ", text)
    delimiter_pattern = r'(?<=[.!?])\s+'
    segments = re.split(delimiter_pattern, text)
    sentences = []
    for segment in segments:
        segment = segment.strip()
        if not segment:
            continue
        if segment[-1] not in ['.', '!', '?']:
            segment += '.'
        sentences.append(segment)
    chunks = []
    current_chunk = ""
    for sentence in sentences:
        if len(current_chunk) + len(sentence) > max_chunk_size and current_chunk:
            chunks.append(current_chunk)
            current_chunk = sentence
        else:
            current_chunk += " " + sentence if current_chunk else sentence
    if current_chunk:
        chunks.append(current_chunk)
    logger.info(f"Text chunked into {len(chunks)} segments")
    return chunks


async def process_chunk(chunk, voice, temperature, top_p, repetition_penalty, max_tokens, temp_dir, current_idx, total_chunks):
    """Process a single chunk asynchronously."""
    loop = asyncio.get_event_loop()

    def generate_for_chunk():
        return model.generate_speech(
            prompt=chunk,
            voice=voice,
            temperature=temperature,
            top_p=top_p,
            repetition_penalty=repetition_penalty,
            max_tokens=max_tokens,
        )

<<<<<<< HEAD
    syn_tokens = await loop.run_in_executor(None, generate_for_chunk)
    chunk_filename = os.path.join(temp_dir, f"chunk_{current_idx}.wav")
    with wave.open(chunk_filename, "wb") as wf:
        wf.setnchannels(1)
        wf.setsampwidth(2)
        wf.setframerate(MODEL_SAMPLE_RATE)
        chunk_frames = 0
        for audio_chunk in syn_tokens:
            frame_count = len(audio_chunk) // (wf.getsampwidth() * wf.getnchannels())
            chunk_frames += frame_count
            wf.writeframes(audio_chunk)
        chunk_duration = chunk_frames / wf.getframerate()
    return chunk_filename, chunk_duration


async def generate_long_form_speech_async(long_text, voice, temperature, top_p, repetition_penalty,
                                          batch_size=4, max_tokens=4096, progress=None):
    """Async version of generate_long_form_speech."""
    start_time = time.monotonic()
    if progress is not None:
        progress(0, desc="Preparing text chunks")

    chunks = chunk_text(long_text)
    if progress is not None:
        progress(0.1, desc=f"Text split into {len(chunks)} chunks")

    temp_dir = f"longform_{int(time.time())}"
    os.makedirs(temp_dir, exist_ok=True)
    logger.info(f"Created temp directory: {temp_dir}")

    semaphore = asyncio.Semaphore(batch_size)
    total_chunks = len(chunks)
    all_audio_files = []
    total_duration = 0
    processed_chunks = 0

    async def process_chunk_with_semaphore(chunk, idx):
        nonlocal processed_chunks
        async with semaphore:
            try:
                filename, duration = await process_chunk(
                    chunk, voice, temperature, top_p, repetition_penalty,
                    max_tokens, temp_dir, idx, total_chunks
                )
                processed_chunks += 1
                if progress is not None:
                    progress(processed_chunks / total_chunks,
                             desc=f"Processed chunk {processed_chunks}/{total_chunks}")
                return filename, duration
            except Exception as e:
                logger.error(f"Error processing chunk {idx}: {str(e)}")
                raise

    tasks = [process_chunk_with_semaphore(chunk, idx) for idx, chunk in enumerate(chunks)]
    results = await asyncio.gather(*tasks)

    for filename, duration in results:
        all_audio_files.append(filename)
        total_duration += duration
    if progress is not None:
        progress(0.9, desc="Combining audio files")

    combined_filename = f"longform_output_{int(time.time())}.wav"
    logger.info(f"Combining {len(all_audio_files)} audio chunks into {combined_filename}")

    data = []
    for file in sorted(all_audio_files, key=lambda f: int(os.path.basename(f).split('_')[1].split('.')[0])):
        with wave.open(file, 'rb') as w:
            data.append([w.getparams(), w.readframes(w.getnframes())])

    with wave.open(combined_filename, 'wb') as output:
        if data:
            output.setparams(data[0][0])
            for i in range(len(data)):
                output.writeframes(data[i][1])

    for file in all_audio_files:
=======
    if CANCEL_EVENT.is_set():
        CANCEL_EVENT.clear()
        return "Cancelled"

    trainer.train()

    model.save_pretrained(save_dir)
    tokenizer.save_pretrained(save_dir)
    elapsed = time.perf_counter() - start_time
    logger.info("LoRA %s trained in %.2fs", lora_name, elapsed)
    return f"LoRA saved under {save_dir.resolve()}"


def train_loras(
    hf_links: str,
    local_datasets: list[str],
    batch_size: int,
    grad_steps: int,
    warm_steps: int,
    max_steps: int,
    epochs: int,
    lr: float,
    log_steps: int,
    weight_decay: float,
    optim: str,
    scheduler: str,
) -> str:
    """Train one or more LoRAs based on the provided sources."""
    dataset_info: list[tuple[str, str, bool]] = []
    links = [l.strip() for l in hf_links.splitlines() if l.strip()]
    for link in links:
        name = link.split("/")[-1]
        dataset_info.append((link, name, False))
    for ds in local_datasets:
        dataset_info.append((str(DATASETS_DIR / ds), ds, True))
    if not dataset_info:
        return "No datasets selected."
    msgs = []
    total = len(dataset_info)
    logger.info("Training %d LoRA(s)", total)
    progress = gr.Progress()
    for idx, (src, name, is_local) in enumerate(dataset_info, start=1):
        if CANCEL_EVENT.is_set():
            CANCEL_EVENT.clear()
            msgs.append("Cancelled")
            break
        progress((idx - 1) / total, desc=f"Training {name}...")
        start = time.perf_counter()
>>>>>>> 462325d3
        try:
            os.remove(file)
        except Exception as e:
            logger.warning(f"Failed to delete temp file {file}: {e}")

    try:
        os.rmdir(temp_dir)
    except Exception as e:
        logger.warning(f"Failed to delete temp directory {temp_dir}: {e}")

    processing_time = time.monotonic() - start_time
    result_message = f"Generated {total_duration:.2f} seconds of audio from {total_chunks} chunks in {processing_time:.2f} seconds"
    logger.info(result_message)

<<<<<<< HEAD
    if progress is not None:
        progress(1.0, desc="Complete")
=======
def generate_audio(
    text: str,
    lora_name: str | None,
    temperature: float = 0.6,
    top_p: float = 0.95,
    repetition_penalty: float = 1.1,
    max_new_tokens: int = 1200,
    segment: bool = False,
    segment_by: str = "tokens",
    seg_chars: list[str] | None = None,
    seg_min_tokens: int = 0,
    seg_max_tokens: int = 300,
    seg_gap: float = 0.0,
    fade_ms: int = 60,
    parallel: bool = False,
    batch_size: int = 4,
) -> str:
    model_name = MODEL_NAME
    lora_path = None
    if lora_name:
        lora_path = LORA_DIR / lora_name / "lora_model"
    model, tokenizer = load_model(model_name, str(lora_path) if lora_path else None)
>>>>>>> 462325d3

    return combined_filename, result_message

<<<<<<< HEAD
=======
    token_count = len(tokenizer(text, add_special_tokens=False).input_ids)
    logger.info("Generating audio (%d tokens) using %s", token_count, lora_name or "base_model")
    start_time = time.perf_counter()
    if segment:
        if segment_by == "full_segment":
            seg_text, segments = split_prompt_full(
                text,
                tokenizer,
                chars=seg_chars,
                return_text=True,
            )
            print_segment_log(text, seg_text)
            batch = batch_size if parallel else 1
            final_audio = asyncio.run(
                generate_segments_parallel(
                    segments,
                    model,
                    snac_model,
                    max_new_tokens=max_new_tokens,
                    batch_size=batch,
                    fade_ms=fade_ms,
                    gap_ms=int(seg_gap * 1000),
                )
            )
        else:
            final_audio = asyncio.run(
                generate_long_form_speech_async(
                    text,
                    model,
                    tokenizer,
                    snac_model,
                    segment=True,

                    chunk_size=seg_max_tokens,
                    batch_size=batch_size if parallel else 1,
                    max_new_tokens=max_new_tokens,
                    fade_ms=fade_ms,
                    gap_ms=int(seg_gap * 1000),
                )
            )
    else:
        single = tokenizer(text, return_tensors='pt').input_ids.squeeze(0)
        final_audio = asyncio.run(
            generate_segments_parallel(
                [single],
                model,
                snac_model,
                max_new_tokens=max_new_tokens,
                batch_size=batch_size if parallel else 1,
                fade_ms=fade_ms,
                gap_ms=int(seg_gap * 1000),
            )
        )
    torch.cuda.empty_cache()
    gc.collect()
    if final_audio is None:
        return ""
    elapsed = time.perf_counter() - start_time
    duration = final_audio.shape[-1] / 24000
    rate = elapsed / duration if duration else 0.0
    logger.info("Inference time: %.2fs (%.2fs per generated second)", elapsed, rate)
    lora_name = lora_name or "base_model"
    path = get_output_path(lora_name)
    import torchaudio
    torchaudio.save(str(path), final_audio.detach().cpu(), 24000)
    torch.cuda.empty_cache()
    gc.collect()
    logger.info("Saved audio to %s", path)
    return str(path)
>>>>>>> 462325d3

def generate_long_form_speech(long_text, voice, temperature, top_p, repetition_penalty, batch_size=4, max_tokens=4096, progress=gr.Progress()):
    """Generate speech for long-form text by chunking and processing in parallel batches."""
    if model is None:
        load_model()

<<<<<<< HEAD
    loop = asyncio.new_event_loop()
    asyncio.set_event_loop(loop)
    try:
        return loop.run_until_complete(
            generate_long_form_speech_async(
                long_text, voice, temperature, top_p,
                repetition_penalty, batch_size, max_tokens, progress
=======
def generate_batch(
    prompts: list[str],
    loras: list[str],
    temperature: float,
    top_p: float,
    repetition_penalty: float,
    max_new_tokens: int,
    segment: bool,
    segment_by: str,
    seg_chars: list[str] | None,
    seg_min_tokens: int,
    seg_max_tokens: int,
    seg_gap: float = 0.0,
    fade_ms: int = 60,
    parallel: bool = False,
    batch_size: int = 4,
) -> tuple[str, str]:
    """Generate audio for multiple prompts/LORAs."""
    if not prompts:
        return "", ""
    loras = loras or [None]
    results: list[tuple[str, str]] = []
    last_path = ""
    total = len(prompts) * len(loras)
    step = 0
    progress = gr.Progress()
    for lora in loras:
        if CANCEL_EVENT.is_set():
            CANCEL_EVENT.clear()
            break
        for text in prompts:
            if CANCEL_EVENT.is_set():
                CANCEL_EVENT.clear()
                break
            progress(step / total, desc=f"Generating {lora or 'base'}...")
            logger.info("Generating prompt '%s' with lora '%s'", text, lora or 'base_model')
            path = generate_audio(
                text,
                None if lora == "<base>" else lora,
                temperature,
                top_p,
                repetition_penalty,
                max_new_tokens,
                segment,
                segment_by,
                seg_chars,
                seg_min_tokens,
                seg_max_tokens,
                seg_gap,
                fade_ms,
                parallel,
                batch_size,
>>>>>>> 462325d3
            )
        )
<<<<<<< HEAD
    finally:
        loop.close()


def cleanup_files():
    count = 0
    for file in os.listdir():
        if (file.startswith("output_") or file.startswith("longform_output_")) and file.endswith(".wav"):
            try:
                os.remove(file)
                count += 1
            except Exception as e:
                logger.warning(f"Failed to delete file {file}: {e}")

    for dir_name in os.listdir():
        if dir_name.startswith("longform_") and os.path.isdir(dir_name):
            try:
                for file in os.listdir(dir_name):
                    os.remove(os.path.join(dir_name, file))
                os.rmdir(dir_name)
                count += 1
            except Exception as e:
                logger.warning(f"Failed to delete directory {dir_name}: {e}")

    logger.info(f"Cleanup completed. Removed {count} files/directories.")


def create_ui():
    """Create the Gradio user interface."""
    with gr.Blocks(title="OrpheusTTS-WebUI", theme=gr.themes.Default()) as demo:
        gr.Markdown("<div align='center'><h1>OrpheusTTS-WebUI</h1></div>")
        gr.Markdown("""<div align='center'>Generate realistic speech from text using the OrpheusTTS model.
**Available voices:** tara, jess, leo, leah, dan, mia, zac, zoe (in order of conversational realism)

**Available emotive tags:** `<laugh>`, `<chuckle>`, `<sigh>`, `<cough>`, `<sniffle>`, `<groan>`, `<yawn>`, `<gasp>`

**Note:** Increasing repetition_penalty and temperature makes the model speak faster. Increasing Max Tokens extends the maximum duration of genrated audio.
</div>
        """)

        with gr.Tabs(selected=0) as tabs:
            with gr.Tab("Single Text"):
                with gr.Row():
                    with gr.Column(scale=2):
                        prompt = gr.Textbox(label="Text Input", placeholder="Enter text to convert to speech...", lines=3)
                        with gr.Row():
                            voice = gr.Dropdown(choices=["tara", "jess", "leo", "leah", "dan", "mia", "zac", "zoe"], label="Voice", value="tara")
                        with gr.Row():
                            max_tokens = gr.Slider(label="Max Tokens", value=2048, minimum=128, maximum=16384, step=128)
                            temperature = gr.Slider(minimum=0.1, maximum=2.0, value=1.0, step=0.1, label="Temperature")
                            top_p = gr.Slider(minimum=0.1, maximum=1.0, value=0.9, step=0.05, label="Top P")
                            rep_penalty = gr.Slider(minimum=1.1, maximum=2.0, value=1.2, step=0.1, label="Repetition Penalty")
                        max_tokens = gr.Slider(minimum=1200, maximum=3600, value=1200, step=100, label="Max Tokens")
                        submit_btn = gr.Button("Generate Speech", variant="primary")
                        gr.Examples(
                            examples=[
                                "Man, the way social media has, um, completely changed how we interact is just wild, right?",
                                "I just got back from my vacation <sigh> and I'm already feeling stressed about work.",
                                "Did you hear what happened at the party last night? <laugh> It was absolutely ridiculous!",
                                "I've been working on this project for hours <yawn> and I still have so much to do.",
                                "The concert was amazing! <gasp> You should have seen the light show!",
                            ],
                            inputs=prompt,
                            label="Example Prompts",
=======
    return "\n".join(html_items), last_path


def dataset_status(name: str) -> str:
    """Return model status message for a dataset."""
    ds_name = Path(name).stem
    lora_path = LORA_DIR / ds_name / "lora_model"
    return "Model already created" if lora_path.is_dir() else ""


def run_full_pipeline(dataset_file: str, prompt: str, fade_ms: int = 60) -> tuple[str, str]:
    """Prepare dataset, train LoRA and run inference."""
    if not dataset_file:
        return "No dataset selected", ""
    if not prompt:
        return "Prompt is empty", ""
    ds_name = Path(dataset_file).stem
    audio_path = SOURCE_AUDIO_DIR / dataset_file
    dataset_dir = DATASETS_DIR / ds_name
    lora_dir = LORA_DIR / ds_name / "lora_model"
    progress = gr.Progress()
    msgs = []
    if not dataset_dir.is_dir():
        if CANCEL_EVENT.is_set():
            CANCEL_EVENT.clear()
            return "Cancelled", ""
        progress(0.0, desc="Preparing dataset")
        prepare_dataset(str(audio_path), str(dataset_dir))
        msgs.append("Dataset prepared")
    else:
        msgs.append("Dataset already prepared")
    if not lora_dir.is_dir():
        if CANCEL_EVENT.is_set():
            CANCEL_EVENT.clear()
            return "Cancelled", ""
        progress(0.33, desc="Training LoRA")
        train_lora_single(str(dataset_dir), ds_name, True)
        msgs.append("LoRA trained")
    else:
        msgs.append("LoRA already trained")
    tokenizer = get_pipeline_tokenizer()
    token_len = len(tokenizer(prompt, add_special_tokens=False).input_ids)
    use_segmentation = token_len > 50
    if CANCEL_EVENT.is_set():
        CANCEL_EVENT.clear()
        return "Cancelled", ""
    progress(0.66, desc="Generating audio")
    if use_segmentation:
        out_path = generate_audio(
            prompt,
            ds_name,
            max_new_tokens=2400,
            segment=True,
            seg_max_tokens=300,
            seg_gap=0.0,
            fade_ms=fade_ms,
        )
    else:
        out_path = generate_audio(prompt, ds_name, fade_ms=fade_ms)
    progress(1, desc="Done")
    msgs.append(f"Audio saved to {out_path}")
    return "\n".join(msgs), out_path


# ---- Gradio Interface ----
dataset_choices = list_datasets()
lora_choices = list_loras()
prompt_files = list_prompt_files()


def refresh_lists() -> tuple:

    """Reload datasets, LoRAs and prompt lists from disk."""
    return (
        gr.update(choices=list_datasets()),
        gr.update(choices=["<base>"] + list_loras()),
        gr.update(choices=list_prompt_files()),
        gr.update(choices=list_source_audio()),
        gr.update(choices=list_source_audio()),
    )

with gr.Blocks() as demo:
    gr.Markdown("# OrpheusX Gradio Interface")

    with gr.Row():
        refresh_btn = gr.Button("Refresh directories")
        cancel_btn = gr.Button("Cancel Task")
        exit_btn = gr.Button("Exit UI")

    with gr.Tabs():
        with gr.Tab("Unified"):
            with gr.Tabs():
                with gr.Tab("Auto Pipeline"):
                    auto_dataset = gr.Dropdown(choices=list_source_audio(), label="Dataset")
                    auto_status = gr.Markdown()
                    auto_prompt = gr.Textbox(label="Prompt")
                    auto_btn = gr.Button("Run Pipeline")
                    auto_log = gr.Textbox()
                    auto_audio = gr.Audio(label="Output")

                    auto_dataset.change(dataset_status, auto_dataset, auto_status)
                    auto_btn.click(run_full_pipeline, [auto_dataset, auto_prompt], [auto_log, auto_audio])

        with gr.Tab("Main"):
            with gr.Tabs():
                with gr.Tab("Prepare Dataset"):
                    audio_input = gr.Audio(type="filepath", label="Upload audio")
                    local_audio = gr.Dropdown(choices=list_source_audio(), multiselect=True, label="Existing audio file(s)")
                    dataset_name = gr.Textbox(label="Dataset Name (for upload)")
                    segment_tokens = gr.Number(value=50, precision=0, label="Max tokens per segment", visible=False)
                    segment_duration = gr.Number(value=0, precision=1, label="Min seconds per segment", visible=False)
                    model_max_len = gr.Number(value=2048, precision=0, label="Model max length", visible=False)
                    prepare_btn = gr.Button("Prepare")
                    prepare_output = gr.Textbox()
                    prepare_btn.click(
                        prepare_datasets_ui,
                        [
                            audio_input,
                            dataset_name,
                            local_audio,
                        ],
                        prepare_output,
                    )

                with gr.Tab("Train LoRA"):
                    hf_input = gr.Textbox(label="HF dataset link (one per line)")
                    local_ds = gr.Dropdown(choices=dataset_choices, multiselect=True, label="Local dataset(s)")
                    model_max_len_train = gr.Number(value=2048, precision=0, label="Model max length", visible=False)
                    with gr.Accordion("Ajustes avanzados", open=False):
                        batch_size = gr.Number(value=1, precision=0, label="Batch size")
                        grad_steps = gr.Number(value=4, precision=0, label="Gradient accumulation")
                        warmup_steps = gr.Number(value=5, precision=0, label="Warmup steps")
                        max_steps = gr.Number(value=60, precision=0, label="Max steps")
                        epochs = gr.Number(value=1, precision=0, label="Epochs")
                        lr = gr.Number(value=2e-4, label="Learning rate")
                        log_steps = gr.Number(value=1, precision=0, label="Logging steps")
                        weight_decay = gr.Number(value=0.01, label="Weight decay")
                        optim = gr.Textbox(value="adamw_8bit", label="Optimizer")
                        scheduler = gr.Textbox(value="linear", label="LR scheduler type")
                    train_btn = gr.Button("Train")
                    train_output = gr.Textbox()
                    train_btn.click(
                        train_loras,
                        [
                            hf_input,
                            local_ds,
                            batch_size,
                            grad_steps,
                            warmup_steps,
                            max_steps,
                            epochs,
                            lr,
                            log_steps,
                            weight_decay,
                            optim,
                            scheduler,
                        ],
                        train_output,
                    )

                with gr.Tab("Inference"):
                    mode = gr.Radio(["Manual", "Prompt List"], value="Manual", label="Prompt source")
                    num_prompts = gr.Number(value=1, precision=0, label="Number of prompts")
                    prompt_boxes = [gr.Textbox(label=f"Prompt {i+1}", visible=(i == 0)) for i in range(MAX_PROMPTS)]
                    prompt_list_dd = gr.Dropdown(choices=prompt_files, label="Prompt list", visible=False)
                    lora_used = gr.Dropdown(choices=["<base>"] + lora_choices, multiselect=True, label="LoRA(s)")
                    with gr.Accordion("Advanced Settings", open=False):
                        profile_sel = gr.Radio(
                            ["Short Audio", "Long Audio"],
                            value="Short Audio",
                            label="Preset",
>>>>>>> 462325d3
                        )
                    with gr.Column(scale=1):
                        audio_output = gr.Audio(label="Generated Speech")
                        result_text = gr.Textbox(label="Generation Stats", interactive=False)
                submit_btn.click(
                    fn=generate_speech,
                    inputs=[prompt, voice, temperature, top_p, rep_penalty, max_tokens],
                    outputs=[audio_output, result_text],
                )

            with gr.Tab("Long Form Content"):
                with gr.Row():
                    with gr.Column(scale=2):
                        long_form_prompt = gr.Textbox(label="Long Form Text Input", placeholder="Enter long text to convert to speech...", lines=15)
                        with gr.Row():
                            lf_voice = gr.Dropdown(choices=["tara", "jess", "leo", "leah", "dan", "mia", "zac", "zoe"], label="Voice", value="tara")
                        with gr.Row():
                            lf_max_tokens = gr.Slider(label="Max Tokens", value=4096, minimum=128, maximum=16384, step=128)
                            lf_temperature = gr.Slider(minimum=0.1, maximum=2.0, value=0.6, step=0.1, label="Temperature")
                            lf_top_p = gr.Slider(minimum=0.1, maximum=1.0, value=0.8, step=0.05, label="Top P")
                            lf_rep_penalty = gr.Slider(minimum=1.0, maximum=2.0, value=1.1, step=0.1, label="Repetition Penalty")
                            batch_size = gr.Slider(minimum=1, maximum=10, value=4, step=1, label="Batch Size (chunks processed in parallel)")
                        lf_submit_btn = gr.Button("Generate Long Form Speech", variant="primary")
                        gr.Examples(
                            examples=[
                                """How Long Form Processing Works:
Text is automatically split into chunks at sentence boundaries.
Chunks are processed in batches based on the batch size.
Higher batch sizes may be faster but require more memory.
Finally, all chunks are combined into a single audio file.
""",
                                """I just got back from my vacation <sigh> and I'm already feeling stressed about work.
Did you hear what happened at the party last night? <laugh> It was absolutely ridiculous!
I've been working on this project for hours <yawn> and I still have so much to do.
The concert was amazing! You should have seen the light show!
""",
                            ],
                            inputs=long_form_prompt,
                            label="Example Prompts",
                        )
<<<<<<< HEAD
                    with gr.Column(scale=1):
                        lf_audio_output = gr.Audio(label="Generated Long Form Speech")
                        lf_result_text = gr.Textbox(label="Generation Stats", interactive=False)
                lf_submit_btn.click(
                    fn=generate_long_form_speech,
                    inputs=[long_form_prompt, lf_voice, lf_temperature, lf_top_p, lf_rep_penalty, batch_size, lf_max_tokens],
                    outputs=[lf_audio_output, lf_result_text],
                )
=======
                        seg_min_tokens = gr.Number(value=0, precision=0, label="Min tokens per segment")
                        seg_max_tokens = gr.Number(value=300, precision=0, label="Max characters per chunk")
                        seg_gap = gr.Number(value=0.0, precision=1, label="Gap between segments (s)")
                        fade_ms_inp = gr.Number(value=60, precision=0, label="Crossfade (ms)")
                        parallel_chk = gr.Checkbox(label="Process in parallel")
                        batch_size_inp = gr.Number(value=4, precision=0, label="Parallel batch size")

                    def _apply_preset(preset: str):
                        if preset == "Long Audio":
                            return (
                                gr.update(value=2400),
                                gr.update(value=True),
                                gr.update(value="sentence"),
                            )
                        return (
                            gr.update(value=1200),
                            gr.update(value=False),
                            gr.update(value="tokens"),
                        )

                    profile_sel.change(
                        _apply_preset,
                        profile_sel,
                        [max_tokens, segment_chk, segment_method],
                    )
                    infer_btn = gr.Button("Generate")
                    clear_btn = gr.Button("Clear Gallery")
                    gallery = gr.HTML(label="Outputs")
                    last_audio = gr.Audio(label="Last Audio")

                    def run_infer(*args):  # type: ignore
                        prompts: list[str] = []
                        base_idx = 2 + MAX_PROMPTS
                        pfile = args[base_idx]
                        loras = args[base_idx + 1]
                        profile = args[base_idx + 2]
                        temperature = float(args[base_idx + 3])
                        top_p = float(args[base_idx + 4])
                        rep_penalty = float(args[base_idx + 5])
                        max_tokens = int(args[base_idx + 6])
                        segment = bool(args[base_idx + 7])
                        seg_method = args[base_idx + 8]
                        seg_chars = args[base_idx + 9] or []
                        seg_min = int(args[base_idx + 10] or 0)
                        seg_max = int(args[base_idx + 11] or 50)
                        seg_gap = float(args[base_idx + 12] or 0)
                        fade_ms = int(args[base_idx + 13] or 60)
                        parallel = bool(args[base_idx + 14])
                        batch_size = int(args[base_idx + 15] or 4)

                        if profile == "Long Audio":
                            segment = True
                            seg_method = "sentence"
                            max_tokens = max(max_tokens, 2400)
                        if args[0] == "Manual":
                            num = int(args[1])
                            for box in args[2 : 2 + MAX_PROMPTS][:num]:
                                if box:
                                    prompts.append(box)
                        else:
                            prompts = load_prompts(pfile)
                        return generate_batch(
                            prompts,
                            loras,
                            temperature,
                            top_p,
                            rep_penalty,
                            max_tokens,
                            segment,
                            seg_method,
                            seg_chars,
                            seg_min,
                            seg_max,
                            seg_gap,
                            fade_ms,
                            parallel,
                            batch_size,
                        )

                    infer_btn.click(
                        run_infer,
                        [
                            mode,
                            num_prompts,
                            *prompt_boxes,
                            prompt_list_dd,
                            lora_used,
                            profile_sel,
                            temperature,
                            top_p,
                            rep_penalty,
                            max_tokens,
                            segment_chk,
                            segment_method,
                            segment_chars,
                            seg_min_tokens,
                            seg_max_tokens,
                            seg_gap,
                            fade_ms_inp,
                            parallel_chk,
                            batch_size_inp,
                        ],
                        [gallery, last_audio],
                    )

                    clear_btn.click(lambda: ("", None), None, [gallery, last_audio], queue=False)
>>>>>>> 462325d3

        gr.Markdown("""<div align='center' style='margin-top: 20px; padding: 10px; border-top: 1px solid #ccc;'>
    <a href='https://huggingface.co/canopylabs/orpheus-3b-0.1-pretrained' target='_blank'>Hugging Face</a> |
    <a href='https://github.com/Saganaki22/OrpheusTTS-WebUI' target='_blank'>WebUI GitHub</a> |
    <a href='https://github.com/canopyai/Orpheus-TTS' target='_blank'>Official GitHub</a>
    </div>""")

        demo.load(cleanup_files)
    return demo

<<<<<<< HEAD

=======
    refresh_btn.click(
        refresh_lists,
        None,
        [local_ds, lora_used, prompt_list_dd, local_audio, auto_dataset],
    )
    cancel_btn.click(request_cancel, None, None, queue=False)
    exit_btn.click(shutdown_server, None, None, queue=False)
>>>>>>> 462325d3
if __name__ == "__main__":
    logger.info("Starting OrpheusTTS-WebUI")
    demo = create_ui()
    demo.launch(server_port=18188, share=False)<|MERGE_RESOLUTION|>--- conflicted
+++ resolved
@@ -2,58 +2,11 @@
 from orpheus_tts import OrpheusModel
 import wave
 import time
-<<<<<<< HEAD
 import os
 import logging
 import re
 import asyncio
-=======
-import asyncio
-import threading
-import signal
-from tools.logger_utils import get_logger
-
-# Helper for audio concatenation with crossfade
-from audio_utils import concat_with_fade
-from orpheusx.utils.longform import (
-    generate_segments_parallel,
-    generate_long_form_speech_async,
-)
-
-# The prepare_dataset helper can be imported safely
-from scripts.prepare_dataset import prepare_dataset
-
-REPO_ROOT = Path(__file__).resolve().parent
-DATASETS_DIR = REPO_ROOT / "datasets"
-# Match the CLI scripts which store LoRAs under ``lora_models``
-LORA_DIR = REPO_ROOT / "lora_models"
-PROMPT_LIST_DIR = REPO_ROOT / "prompt_list"
-SOURCE_AUDIO_DIR = REPO_ROOT / "source_audio"
-MAX_PROMPTS = 5
-
-logger = get_logger("gradio_app")
-
-# Global flag for cancelling long-running tasks from the UI
-CANCEL_EVENT = threading.Event()
-
-
-def request_cancel() -> str:
-    """Signal any running task to cancel."""
-    CANCEL_EVENT.set()
-    return "Cancellation requested"
-
-
-def shutdown_server() -> None:
-    """Immediately stop the Gradio server."""
-    os._exit(0)
-
-
-def list_datasets() -> list[str]:
-    if not DATASETS_DIR.is_dir():
-        return []
-    return sorted([d.name for d in DATASETS_DIR.iterdir() if d.is_dir()])
-
->>>>>>> 462325d3
+
 
 # Configure logging
 logging.basicConfig(level=logging.INFO, format='%(asctime)s - %(levelname)s - %(message)s')
@@ -71,7 +24,6 @@
     """Load the Orpheus TTS model."""
     global model
     try:
-<<<<<<< HEAD
         logger.info(f"Loading model from: {model_name}")
         model = OrpheusModel(model_name=model_name)
         return True
@@ -93,131 +45,6 @@
         top_p=top_p,
         repetition_penalty=repetition_penalty,
         max_tokens=max_tokens,
-=======
-        with open(path, "r", encoding="utf-8") as f:
-            data = json.load(f)
-    except Exception:
-        logger.exception("Failed to load prompts from %s", path)
-        return []
-    if not isinstance(data, list):
-        return []
-    return [str(p) for p in data if isinstance(p, str)]
-
-
-def list_source_audio() -> list[str]:
-    if not SOURCE_AUDIO_DIR.is_dir():
-        return []
-    return sorted(
-        [f.name for f in SOURCE_AUDIO_DIR.iterdir() if f.suffix.lower() in (".wav", ".mp3")]
-    )
-
-
-def prepare_datasets_ui(
-    upload_file: str,
-    name: str,
-    existing: list[str] | None,
-    min_tokens: int = 0,
-    max_tokens: int | None = None,
-) -> str:
-    """Prepare one or more datasets from uploaded or existing audio files."""
-    tasks: list[tuple[str, str]] = []
-    if upload_file:
-        if not name:
-            return "Please provide a dataset name for the uploaded audio."
-        tasks.append((upload_file, name))
-    for fname in existing or []:
-        audio_path = SOURCE_AUDIO_DIR / fname
-        tasks.append((str(audio_path), Path(fname).stem))
-    if not tasks:
-        return "No audio selected."
-
-    msgs = []
-    logger.info("Preparing %d dataset(s)", len(tasks))
-    total = len(tasks)
-    progress = gr.Progress()
-    for idx, (audio_path, ds_name) in enumerate(tasks, start=1):
-        if CANCEL_EVENT.is_set():
-            CANCEL_EVENT.clear()
-            msgs.append("Cancelled")
-            break
-        start = time.perf_counter()
-        progress((idx - 1) / total, desc=f"Preparing {ds_name}...")
-        out_dir = DATASETS_DIR / ds_name
-        out_dir.parent.mkdir(parents=True, exist_ok=True)
-        try:
-            prepare_dataset(
-                audio_path,
-                str(out_dir),
-                min_tokens=min_tokens,
-                max_tokens=max_tokens,
-            )
-            msgs.append(f"{ds_name}: success")
-            elapsed = time.perf_counter() - start
-            logger.info("%s prepared in %.2fs", ds_name, elapsed)
-        except Exception as e:  # pragma: no cover - best effort
-            elapsed = time.perf_counter() - start
-            logger.exception("Error preparing %s after %.2fs", ds_name, elapsed)
-            msgs.append(f"{ds_name}: failed ({e})")
-        progress(idx / total)
-    return "\n".join(msgs)
-
-
-# ---- Training ----
-# Copy of train_dataset() from scripts/train_interactive.py with minimal changes
-from datasets import load_dataset, load_from_disk
-from unsloth import FastLanguageModel, is_bfloat16_supported
-import torchaudio.transforms as T
-from snac import SNAC
-import torch
-from transformers import TrainingArguments, Trainer
-
-MODEL_NAME = os.environ.get("MODEL_NAME", "unsloth/orpheus-3b-0.1-ft")
-CACHE_DIR = REPO_ROOT / "models"
-
-
-def train_lora_single(
-    dataset_source: str,
-    lora_name: str,
-    is_local: bool,
-    batch_size: int = 1,
-    grad_steps: int = 4,
-    warm_steps: int = 5,
-    max_steps: int = 60,
-    epochs: int = 1,
-    lr: float = 2e-4,
-    log_steps: int = 1,
-    weight_decay: float = 0.01,
-    optim: str = "adamw_8bit",
-    scheduler: str = "linear",
-) -> str:
-    """Train a single LoRA on a dataset."""
-    logger.info("Training LoRA %s from %s", lora_name, dataset_source)
-    start_time = time.perf_counter()
-    if is_local:
-        dataset = load_from_disk(dataset_source)
-    else:
-        dataset = load_dataset(dataset_source, split="train", cache_dir=str(DATASETS_DIR))
-
-    model, tokenizer = FastLanguageModel.from_pretrained(
-        model_name=MODEL_NAME,
-        max_seq_length=2048,
-        dtype=None,
-        load_in_4bit=False,
-        cache_dir=str(CACHE_DIR),
-    )
-
-    model = FastLanguageModel.get_peft_model(
-        model,
-        r=64,
-        target_modules=["q_proj", "k_proj", "v_proj", "o_proj", "gate_proj", "up_proj", "down_proj"],
-        lora_alpha=64,
-        lora_dropout=0,
-        bias="none",
-        use_gradient_checkpointing="unsloth",
-        random_state=3407,
-        use_rslora=False,
-        loftq_config=None,
->>>>>>> 462325d3
     )
     output_filename = f"output_{int(time.time())}.wav"
     with wave.open(output_filename, "wb") as wf:
@@ -277,7 +104,6 @@
             max_tokens=max_tokens,
         )
 
-<<<<<<< HEAD
     syn_tokens = await loop.run_in_executor(None, generate_for_chunk)
     chunk_filename = os.path.join(temp_dir, f"chunk_{current_idx}.wav")
     with wave.open(chunk_filename, "wb") as wf:
@@ -355,56 +181,7 @@
                 output.writeframes(data[i][1])
 
     for file in all_audio_files:
-=======
-    if CANCEL_EVENT.is_set():
-        CANCEL_EVENT.clear()
-        return "Cancelled"
-
-    trainer.train()
-
-    model.save_pretrained(save_dir)
-    tokenizer.save_pretrained(save_dir)
-    elapsed = time.perf_counter() - start_time
-    logger.info("LoRA %s trained in %.2fs", lora_name, elapsed)
-    return f"LoRA saved under {save_dir.resolve()}"
-
-
-def train_loras(
-    hf_links: str,
-    local_datasets: list[str],
-    batch_size: int,
-    grad_steps: int,
-    warm_steps: int,
-    max_steps: int,
-    epochs: int,
-    lr: float,
-    log_steps: int,
-    weight_decay: float,
-    optim: str,
-    scheduler: str,
-) -> str:
-    """Train one or more LoRAs based on the provided sources."""
-    dataset_info: list[tuple[str, str, bool]] = []
-    links = [l.strip() for l in hf_links.splitlines() if l.strip()]
-    for link in links:
-        name = link.split("/")[-1]
-        dataset_info.append((link, name, False))
-    for ds in local_datasets:
-        dataset_info.append((str(DATASETS_DIR / ds), ds, True))
-    if not dataset_info:
-        return "No datasets selected."
-    msgs = []
-    total = len(dataset_info)
-    logger.info("Training %d LoRA(s)", total)
-    progress = gr.Progress()
-    for idx, (src, name, is_local) in enumerate(dataset_info, start=1):
-        if CANCEL_EVENT.is_set():
-            CANCEL_EVENT.clear()
-            msgs.append("Cancelled")
-            break
-        progress((idx - 1) / total, desc=f"Training {name}...")
-        start = time.perf_counter()
->>>>>>> 462325d3
+
         try:
             os.remove(file)
         except Exception as e:
@@ -419,115 +196,17 @@
     result_message = f"Generated {total_duration:.2f} seconds of audio from {total_chunks} chunks in {processing_time:.2f} seconds"
     logger.info(result_message)
 
-<<<<<<< HEAD
     if progress is not None:
         progress(1.0, desc="Complete")
-=======
-def generate_audio(
-    text: str,
-    lora_name: str | None,
-    temperature: float = 0.6,
-    top_p: float = 0.95,
-    repetition_penalty: float = 1.1,
-    max_new_tokens: int = 1200,
-    segment: bool = False,
-    segment_by: str = "tokens",
-    seg_chars: list[str] | None = None,
-    seg_min_tokens: int = 0,
-    seg_max_tokens: int = 300,
-    seg_gap: float = 0.0,
-    fade_ms: int = 60,
-    parallel: bool = False,
-    batch_size: int = 4,
-) -> str:
-    model_name = MODEL_NAME
-    lora_path = None
-    if lora_name:
-        lora_path = LORA_DIR / lora_name / "lora_model"
-    model, tokenizer = load_model(model_name, str(lora_path) if lora_path else None)
->>>>>>> 462325d3
 
     return combined_filename, result_message
 
-<<<<<<< HEAD
-=======
-    token_count = len(tokenizer(text, add_special_tokens=False).input_ids)
-    logger.info("Generating audio (%d tokens) using %s", token_count, lora_name or "base_model")
-    start_time = time.perf_counter()
-    if segment:
-        if segment_by == "full_segment":
-            seg_text, segments = split_prompt_full(
-                text,
-                tokenizer,
-                chars=seg_chars,
-                return_text=True,
-            )
-            print_segment_log(text, seg_text)
-            batch = batch_size if parallel else 1
-            final_audio = asyncio.run(
-                generate_segments_parallel(
-                    segments,
-                    model,
-                    snac_model,
-                    max_new_tokens=max_new_tokens,
-                    batch_size=batch,
-                    fade_ms=fade_ms,
-                    gap_ms=int(seg_gap * 1000),
-                )
-            )
-        else:
-            final_audio = asyncio.run(
-                generate_long_form_speech_async(
-                    text,
-                    model,
-                    tokenizer,
-                    snac_model,
-                    segment=True,
-
-                    chunk_size=seg_max_tokens,
-                    batch_size=batch_size if parallel else 1,
-                    max_new_tokens=max_new_tokens,
-                    fade_ms=fade_ms,
-                    gap_ms=int(seg_gap * 1000),
-                )
-            )
-    else:
-        single = tokenizer(text, return_tensors='pt').input_ids.squeeze(0)
-        final_audio = asyncio.run(
-            generate_segments_parallel(
-                [single],
-                model,
-                snac_model,
-                max_new_tokens=max_new_tokens,
-                batch_size=batch_size if parallel else 1,
-                fade_ms=fade_ms,
-                gap_ms=int(seg_gap * 1000),
-            )
-        )
-    torch.cuda.empty_cache()
-    gc.collect()
-    if final_audio is None:
-        return ""
-    elapsed = time.perf_counter() - start_time
-    duration = final_audio.shape[-1] / 24000
-    rate = elapsed / duration if duration else 0.0
-    logger.info("Inference time: %.2fs (%.2fs per generated second)", elapsed, rate)
-    lora_name = lora_name or "base_model"
-    path = get_output_path(lora_name)
-    import torchaudio
-    torchaudio.save(str(path), final_audio.detach().cpu(), 24000)
-    torch.cuda.empty_cache()
-    gc.collect()
-    logger.info("Saved audio to %s", path)
-    return str(path)
->>>>>>> 462325d3
 
 def generate_long_form_speech(long_text, voice, temperature, top_p, repetition_penalty, batch_size=4, max_tokens=4096, progress=gr.Progress()):
     """Generate speech for long-form text by chunking and processing in parallel batches."""
     if model is None:
         load_model()
 
-<<<<<<< HEAD
     loop = asyncio.new_event_loop()
     asyncio.set_event_loop(loop)
     try:
@@ -535,63 +214,9 @@
             generate_long_form_speech_async(
                 long_text, voice, temperature, top_p,
                 repetition_penalty, batch_size, max_tokens, progress
-=======
-def generate_batch(
-    prompts: list[str],
-    loras: list[str],
-    temperature: float,
-    top_p: float,
-    repetition_penalty: float,
-    max_new_tokens: int,
-    segment: bool,
-    segment_by: str,
-    seg_chars: list[str] | None,
-    seg_min_tokens: int,
-    seg_max_tokens: int,
-    seg_gap: float = 0.0,
-    fade_ms: int = 60,
-    parallel: bool = False,
-    batch_size: int = 4,
-) -> tuple[str, str]:
-    """Generate audio for multiple prompts/LORAs."""
-    if not prompts:
-        return "", ""
-    loras = loras or [None]
-    results: list[tuple[str, str]] = []
-    last_path = ""
-    total = len(prompts) * len(loras)
-    step = 0
-    progress = gr.Progress()
-    for lora in loras:
-        if CANCEL_EVENT.is_set():
-            CANCEL_EVENT.clear()
-            break
-        for text in prompts:
-            if CANCEL_EVENT.is_set():
-                CANCEL_EVENT.clear()
-                break
-            progress(step / total, desc=f"Generating {lora or 'base'}...")
-            logger.info("Generating prompt '%s' with lora '%s'", text, lora or 'base_model')
-            path = generate_audio(
-                text,
-                None if lora == "<base>" else lora,
-                temperature,
-                top_p,
-                repetition_penalty,
-                max_new_tokens,
-                segment,
-                segment_by,
-                seg_chars,
-                seg_min_tokens,
-                seg_max_tokens,
-                seg_gap,
-                fade_ms,
-                parallel,
-                batch_size,
->>>>>>> 462325d3
+
             )
         )
-<<<<<<< HEAD
     finally:
         loop.close()
 
@@ -656,179 +281,6 @@
                             ],
                             inputs=prompt,
                             label="Example Prompts",
-=======
-    return "\n".join(html_items), last_path
-
-
-def dataset_status(name: str) -> str:
-    """Return model status message for a dataset."""
-    ds_name = Path(name).stem
-    lora_path = LORA_DIR / ds_name / "lora_model"
-    return "Model already created" if lora_path.is_dir() else ""
-
-
-def run_full_pipeline(dataset_file: str, prompt: str, fade_ms: int = 60) -> tuple[str, str]:
-    """Prepare dataset, train LoRA and run inference."""
-    if not dataset_file:
-        return "No dataset selected", ""
-    if not prompt:
-        return "Prompt is empty", ""
-    ds_name = Path(dataset_file).stem
-    audio_path = SOURCE_AUDIO_DIR / dataset_file
-    dataset_dir = DATASETS_DIR / ds_name
-    lora_dir = LORA_DIR / ds_name / "lora_model"
-    progress = gr.Progress()
-    msgs = []
-    if not dataset_dir.is_dir():
-        if CANCEL_EVENT.is_set():
-            CANCEL_EVENT.clear()
-            return "Cancelled", ""
-        progress(0.0, desc="Preparing dataset")
-        prepare_dataset(str(audio_path), str(dataset_dir))
-        msgs.append("Dataset prepared")
-    else:
-        msgs.append("Dataset already prepared")
-    if not lora_dir.is_dir():
-        if CANCEL_EVENT.is_set():
-            CANCEL_EVENT.clear()
-            return "Cancelled", ""
-        progress(0.33, desc="Training LoRA")
-        train_lora_single(str(dataset_dir), ds_name, True)
-        msgs.append("LoRA trained")
-    else:
-        msgs.append("LoRA already trained")
-    tokenizer = get_pipeline_tokenizer()
-    token_len = len(tokenizer(prompt, add_special_tokens=False).input_ids)
-    use_segmentation = token_len > 50
-    if CANCEL_EVENT.is_set():
-        CANCEL_EVENT.clear()
-        return "Cancelled", ""
-    progress(0.66, desc="Generating audio")
-    if use_segmentation:
-        out_path = generate_audio(
-            prompt,
-            ds_name,
-            max_new_tokens=2400,
-            segment=True,
-            seg_max_tokens=300,
-            seg_gap=0.0,
-            fade_ms=fade_ms,
-        )
-    else:
-        out_path = generate_audio(prompt, ds_name, fade_ms=fade_ms)
-    progress(1, desc="Done")
-    msgs.append(f"Audio saved to {out_path}")
-    return "\n".join(msgs), out_path
-
-
-# ---- Gradio Interface ----
-dataset_choices = list_datasets()
-lora_choices = list_loras()
-prompt_files = list_prompt_files()
-
-
-def refresh_lists() -> tuple:
-
-    """Reload datasets, LoRAs and prompt lists from disk."""
-    return (
-        gr.update(choices=list_datasets()),
-        gr.update(choices=["<base>"] + list_loras()),
-        gr.update(choices=list_prompt_files()),
-        gr.update(choices=list_source_audio()),
-        gr.update(choices=list_source_audio()),
-    )
-
-with gr.Blocks() as demo:
-    gr.Markdown("# OrpheusX Gradio Interface")
-
-    with gr.Row():
-        refresh_btn = gr.Button("Refresh directories")
-        cancel_btn = gr.Button("Cancel Task")
-        exit_btn = gr.Button("Exit UI")
-
-    with gr.Tabs():
-        with gr.Tab("Unified"):
-            with gr.Tabs():
-                with gr.Tab("Auto Pipeline"):
-                    auto_dataset = gr.Dropdown(choices=list_source_audio(), label="Dataset")
-                    auto_status = gr.Markdown()
-                    auto_prompt = gr.Textbox(label="Prompt")
-                    auto_btn = gr.Button("Run Pipeline")
-                    auto_log = gr.Textbox()
-                    auto_audio = gr.Audio(label="Output")
-
-                    auto_dataset.change(dataset_status, auto_dataset, auto_status)
-                    auto_btn.click(run_full_pipeline, [auto_dataset, auto_prompt], [auto_log, auto_audio])
-
-        with gr.Tab("Main"):
-            with gr.Tabs():
-                with gr.Tab("Prepare Dataset"):
-                    audio_input = gr.Audio(type="filepath", label="Upload audio")
-                    local_audio = gr.Dropdown(choices=list_source_audio(), multiselect=True, label="Existing audio file(s)")
-                    dataset_name = gr.Textbox(label="Dataset Name (for upload)")
-                    segment_tokens = gr.Number(value=50, precision=0, label="Max tokens per segment", visible=False)
-                    segment_duration = gr.Number(value=0, precision=1, label="Min seconds per segment", visible=False)
-                    model_max_len = gr.Number(value=2048, precision=0, label="Model max length", visible=False)
-                    prepare_btn = gr.Button("Prepare")
-                    prepare_output = gr.Textbox()
-                    prepare_btn.click(
-                        prepare_datasets_ui,
-                        [
-                            audio_input,
-                            dataset_name,
-                            local_audio,
-                        ],
-                        prepare_output,
-                    )
-
-                with gr.Tab("Train LoRA"):
-                    hf_input = gr.Textbox(label="HF dataset link (one per line)")
-                    local_ds = gr.Dropdown(choices=dataset_choices, multiselect=True, label="Local dataset(s)")
-                    model_max_len_train = gr.Number(value=2048, precision=0, label="Model max length", visible=False)
-                    with gr.Accordion("Ajustes avanzados", open=False):
-                        batch_size = gr.Number(value=1, precision=0, label="Batch size")
-                        grad_steps = gr.Number(value=4, precision=0, label="Gradient accumulation")
-                        warmup_steps = gr.Number(value=5, precision=0, label="Warmup steps")
-                        max_steps = gr.Number(value=60, precision=0, label="Max steps")
-                        epochs = gr.Number(value=1, precision=0, label="Epochs")
-                        lr = gr.Number(value=2e-4, label="Learning rate")
-                        log_steps = gr.Number(value=1, precision=0, label="Logging steps")
-                        weight_decay = gr.Number(value=0.01, label="Weight decay")
-                        optim = gr.Textbox(value="adamw_8bit", label="Optimizer")
-                        scheduler = gr.Textbox(value="linear", label="LR scheduler type")
-                    train_btn = gr.Button("Train")
-                    train_output = gr.Textbox()
-                    train_btn.click(
-                        train_loras,
-                        [
-                            hf_input,
-                            local_ds,
-                            batch_size,
-                            grad_steps,
-                            warmup_steps,
-                            max_steps,
-                            epochs,
-                            lr,
-                            log_steps,
-                            weight_decay,
-                            optim,
-                            scheduler,
-                        ],
-                        train_output,
-                    )
-
-                with gr.Tab("Inference"):
-                    mode = gr.Radio(["Manual", "Prompt List"], value="Manual", label="Prompt source")
-                    num_prompts = gr.Number(value=1, precision=0, label="Number of prompts")
-                    prompt_boxes = [gr.Textbox(label=f"Prompt {i+1}", visible=(i == 0)) for i in range(MAX_PROMPTS)]
-                    prompt_list_dd = gr.Dropdown(choices=prompt_files, label="Prompt list", visible=False)
-                    lora_used = gr.Dropdown(choices=["<base>"] + lora_choices, multiselect=True, label="LoRA(s)")
-                    with gr.Accordion("Advanced Settings", open=False):
-                        profile_sel = gr.Radio(
-                            ["Short Audio", "Long Audio"],
-                            value="Short Audio",
-                            label="Preset",
->>>>>>> 462325d3
                         )
                     with gr.Column(scale=1):
                         audio_output = gr.Audio(label="Generated Speech")
@@ -869,7 +321,6 @@
                             inputs=long_form_prompt,
                             label="Example Prompts",
                         )
-<<<<<<< HEAD
                     with gr.Column(scale=1):
                         lf_audio_output = gr.Audio(label="Generated Long Form Speech")
                         lf_result_text = gr.Textbox(label="Generation Stats", interactive=False)
@@ -878,114 +329,6 @@
                     inputs=[long_form_prompt, lf_voice, lf_temperature, lf_top_p, lf_rep_penalty, batch_size, lf_max_tokens],
                     outputs=[lf_audio_output, lf_result_text],
                 )
-=======
-                        seg_min_tokens = gr.Number(value=0, precision=0, label="Min tokens per segment")
-                        seg_max_tokens = gr.Number(value=300, precision=0, label="Max characters per chunk")
-                        seg_gap = gr.Number(value=0.0, precision=1, label="Gap between segments (s)")
-                        fade_ms_inp = gr.Number(value=60, precision=0, label="Crossfade (ms)")
-                        parallel_chk = gr.Checkbox(label="Process in parallel")
-                        batch_size_inp = gr.Number(value=4, precision=0, label="Parallel batch size")
-
-                    def _apply_preset(preset: str):
-                        if preset == "Long Audio":
-                            return (
-                                gr.update(value=2400),
-                                gr.update(value=True),
-                                gr.update(value="sentence"),
-                            )
-                        return (
-                            gr.update(value=1200),
-                            gr.update(value=False),
-                            gr.update(value="tokens"),
-                        )
-
-                    profile_sel.change(
-                        _apply_preset,
-                        profile_sel,
-                        [max_tokens, segment_chk, segment_method],
-                    )
-                    infer_btn = gr.Button("Generate")
-                    clear_btn = gr.Button("Clear Gallery")
-                    gallery = gr.HTML(label="Outputs")
-                    last_audio = gr.Audio(label="Last Audio")
-
-                    def run_infer(*args):  # type: ignore
-                        prompts: list[str] = []
-                        base_idx = 2 + MAX_PROMPTS
-                        pfile = args[base_idx]
-                        loras = args[base_idx + 1]
-                        profile = args[base_idx + 2]
-                        temperature = float(args[base_idx + 3])
-                        top_p = float(args[base_idx + 4])
-                        rep_penalty = float(args[base_idx + 5])
-                        max_tokens = int(args[base_idx + 6])
-                        segment = bool(args[base_idx + 7])
-                        seg_method = args[base_idx + 8]
-                        seg_chars = args[base_idx + 9] or []
-                        seg_min = int(args[base_idx + 10] or 0)
-                        seg_max = int(args[base_idx + 11] or 50)
-                        seg_gap = float(args[base_idx + 12] or 0)
-                        fade_ms = int(args[base_idx + 13] or 60)
-                        parallel = bool(args[base_idx + 14])
-                        batch_size = int(args[base_idx + 15] or 4)
-
-                        if profile == "Long Audio":
-                            segment = True
-                            seg_method = "sentence"
-                            max_tokens = max(max_tokens, 2400)
-                        if args[0] == "Manual":
-                            num = int(args[1])
-                            for box in args[2 : 2 + MAX_PROMPTS][:num]:
-                                if box:
-                                    prompts.append(box)
-                        else:
-                            prompts = load_prompts(pfile)
-                        return generate_batch(
-                            prompts,
-                            loras,
-                            temperature,
-                            top_p,
-                            rep_penalty,
-                            max_tokens,
-                            segment,
-                            seg_method,
-                            seg_chars,
-                            seg_min,
-                            seg_max,
-                            seg_gap,
-                            fade_ms,
-                            parallel,
-                            batch_size,
-                        )
-
-                    infer_btn.click(
-                        run_infer,
-                        [
-                            mode,
-                            num_prompts,
-                            *prompt_boxes,
-                            prompt_list_dd,
-                            lora_used,
-                            profile_sel,
-                            temperature,
-                            top_p,
-                            rep_penalty,
-                            max_tokens,
-                            segment_chk,
-                            segment_method,
-                            segment_chars,
-                            seg_min_tokens,
-                            seg_max_tokens,
-                            seg_gap,
-                            fade_ms_inp,
-                            parallel_chk,
-                            batch_size_inp,
-                        ],
-                        [gallery, last_audio],
-                    )
-
-                    clear_btn.click(lambda: ("", None), None, [gallery, last_audio], queue=False)
->>>>>>> 462325d3
 
         gr.Markdown("""<div align='center' style='margin-top: 20px; padding: 10px; border-top: 1px solid #ccc;'>
     <a href='https://huggingface.co/canopylabs/orpheus-3b-0.1-pretrained' target='_blank'>Hugging Face</a> |
@@ -996,17 +339,6 @@
         demo.load(cleanup_files)
     return demo
 
-<<<<<<< HEAD
-
-=======
-    refresh_btn.click(
-        refresh_lists,
-        None,
-        [local_ds, lora_used, prompt_list_dd, local_audio, auto_dataset],
-    )
-    cancel_btn.click(request_cancel, None, None, queue=False)
-    exit_btn.click(shutdown_server, None, None, queue=False)
->>>>>>> 462325d3
 if __name__ == "__main__":
     logger.info("Starting OrpheusTTS-WebUI")
     demo = create_ui()
