--- conflicted
+++ resolved
@@ -920,7 +920,6 @@
 
     with gr.Tab("Prepare Dataset"):
         gr.Markdown("Upload or select audio files to build a training dataset.")
-<<<<<<< HEAD
         audio_input = gr.Audio(type="filepath", label="Upload audio", **info_kwargs("WAV or MP3 file"))
         local_audio = gr.Dropdown(
             choices=list_source_audio(),
@@ -933,12 +932,7 @@
             label="Dataset Name (for upload)",
             **info_kwargs("Name for new dataset"),
         )
-=======
-        audio_input = gr.Audio(type="filepath", label="Upload audio", info="WAV or MP3 file")
-        local_audio = gr.Dropdown(choices=list_source_audio(), multiselect=True, label="Existing audio file(s)", info="Select from source_audio")
-        local_preview = gr.Audio(label="Preview", interactive=False, visible=False)
-        dataset_name = gr.Textbox(label="Dataset Name (for upload)", info="Name for new dataset")
->>>>>>> 37eb5874
+
         segment_tokens = gr.Number(value=50, precision=0, label="Max tokens per segment", visible=False)
         segment_duration = gr.Number(value=0, precision=1, label="Min seconds per segment", visible=False)
         model_max_len = gr.Number(value=2048, precision=0, label="Model max length", visible=False)
@@ -962,7 +956,6 @@
 
     with gr.Tab("Train LoRA"):
         gr.Markdown("Train a LoRA model using prepared datasets.")
-<<<<<<< HEAD
         hf_input = gr.Textbox(
             label="HF dataset link (one per line)",
             **info_kwargs("Hugging Face dataset URLs"),
@@ -973,10 +966,7 @@
             label="Local dataset(s)",
             **info_kwargs("Datasets prepared locally"),
         )
-=======
-        hf_input = gr.Textbox(label="HF dataset link (one per line)", info="Hugging Face dataset URLs")
-        local_ds = gr.Dropdown(choices=dataset_choices, multiselect=True, label="Local dataset(s)", info="Datasets prepared locally")
->>>>>>> 37eb5874
+
         model_max_len_train = gr.Number(value=2048, precision=0, label="Model max length", visible=False)
         with gr.Accordion("Ajustes avanzados", open=False):
             batch_size = gr.Number(value=1, precision=0, label="Batch size")
@@ -1017,7 +1007,6 @@
         mode = gr.Radio(["Manual", "Prompt List"], value="Manual", label="Prompt source")
         num_prompts = gr.Number(value=1, precision=0, label="Number of prompts")
         prompt_boxes = [
-<<<<<<< HEAD
             gr.Textbox(
                 label=f"Prompt {i+1}",
                 visible=(i == 0),
@@ -1037,13 +1026,6 @@
             label="LoRA(s)",
             **info_kwargs("Select trained models"),
         )
-=======
-            gr.Textbox(label=f"Prompt {i+1}", visible=(i == 0), info="Text description")
-            for i in range(MAX_PROMPTS)
-        ]
-        prompt_list_dd = gr.Dropdown(choices=prompt_files, label="Prompt list", visible=False, info="JSON list of prompts")
-        lora_used = gr.Dropdown(choices=["<base>"] + lora_choices, multiselect=True, label="LoRA(s)", info="Select trained models")
->>>>>>> 37eb5874
         with gr.Accordion("Advanced Settings", open=False):
             profile_sel = gr.Radio(
                 ["Short Audio", "Long Audio"],
@@ -1193,7 +1175,6 @@
 
     with gr.Tab("Auto Pipeline"):
         gr.Markdown("Run dataset preparation, training and inference in one go.")
-<<<<<<< HEAD
         auto_dataset = gr.Dropdown(
             choices=list_source_audio(),
             label="Dataset",
@@ -1204,11 +1185,6 @@
             label="Prompt",
             **info_kwargs("Text to generate"),
         )
-=======
-        auto_dataset = gr.Dropdown(choices=list_source_audio(), label="Dataset", info="Source audio for pipeline")
-        auto_status = gr.Markdown()
-        auto_prompt = gr.Textbox(label="Prompt", info="Text to generate")
->>>>>>> 37eb5874
         auto_btn = gr.Button("Run Pipeline")
         auto_log = gr.Textbox()
         auto_audio = gr.Audio(label="Output")
